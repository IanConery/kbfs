package libkbfs

import (
	"errors"
	"fmt"
	"testing"
	"time"

	"code.google.com/p/gomock/gomock"
	"github.com/keybase/client/go/libkb"
	keybase1 "github.com/keybase/client/protocol/go"
)

type CheckBlockOps struct {
	delegate BlockOps
	tr       gomock.TestReporter
}

var _ BlockOps = (*CheckBlockOps)(nil)

func (cbo *CheckBlockOps) Get(id BlockID, context BlockContext,
	tlfCryptKey TLFCryptKey, block Block) error {
	err := cbo.delegate.Get(id, context, tlfCryptKey, block)
	if err != nil {
		return err
	}
	if fBlock, ok := block.(*FileBlock); ok && !fBlock.IsInd && context.GetQuotaSize() < uint32(len(fBlock.Contents)) {
		cbo.tr.Errorf("expected at most %d bytes, got %d bytes",
			context.GetQuotaSize(), len(fBlock.Contents))
	}
	return err
}

func (cbo *CheckBlockOps) Ready(block Block, cryptKey BlockCryptKey) (
	id BlockID, plainSize int, buf []byte, err error) {
	id, plainSize, buf, err = cbo.delegate.Ready(block, cryptKey)
	if plainSize > len(buf) {
		cbo.tr.Errorf("expected plainSize <= len(buf), got plainSize = %d, "+
			"len(buf) = %d", plainSize, len(buf))
	}
	return
}

func (cbo *CheckBlockOps) Put(id BlockID, tlfID DirID, context BlockContext,
	buf []byte, serverHalf BlockCryptKeyServerHalf) error {
	if err := cbo.delegate.Put(id, tlfID, context, buf,
		serverHalf); err != nil {
		return err
	}
	if context.GetQuotaSize() != uint32(len(buf)) {
		cbo.tr.Errorf("expected %d bytes, got %d bytes",
			context.GetQuotaSize(), len(buf))
	}
	return nil
}

func (cbo *CheckBlockOps) Delete(id BlockID, context BlockContext) error {
	return cbo.delegate.Delete(id, context)
}

func kbfsOpsInit(t *testing.T, changeMd bool) (mockCtrl *gomock.Controller,
	config *ConfigMock) {
	ctr := NewSafeTestReporter(t)
	mockCtrl = gomock.NewController(ctr)
	config = NewConfigMock(mockCtrl, ctr)
	blockops := &CheckBlockOps{config.mockBops, ctr}
	config.SetBlockOps(blockops)
	kbfsops := NewKBFSOpsStandard(config)
	config.SetKBFSOps(kbfsops)
	config.SetNotifier(kbfsops)

	// these are used when computing metadata IDs.  No need to check
	// in this test.
	config.mockCodec.EXPECT().Encode(gomock.Any()).AnyTimes().
		Return([]byte{0}, nil)
	if changeMd {
		// Give different values for the MD Id so we can test that it
		// is properly cached
		config.mockCrypto.EXPECT().Hash(gomock.Any()).
			Return(libkb.NodeHashShort{0}, nil)
		config.mockCrypto.EXPECT().Hash(gomock.Any()).AnyTimes().
			Return(libkb.NodeHashShort{1}, nil)
	} else {
		config.mockCrypto.EXPECT().Hash(gomock.Any()).AnyTimes().
			Return(libkb.NodeHashShort{0}, nil)
	}
	// don't generate refnonces for now
	config.mockCrypto.EXPECT().MakeBlockRefNonce().AnyTimes().
		Return(BlockRefNonce{}, nil)
	return
}

func kbfsTestShutdown(mockCtrl *gomock.Controller, config *ConfigMock) {
	config.ctr.CheckForFailures()
	config.KBFSOps().(*KBFSOpsStandard).Shutdown()
	mockCtrl.Finish()
}

func TestKBFSOpsGetFavDirsSuccess(t *testing.T) {
	mockCtrl, config := kbfsOpsInit(t, false)
	defer kbfsTestShutdown(mockCtrl, config)

	// expect one call to fetch favorites
	id1, _, _ := newDir(config, 1, true, false)
	id2, _, _ := newDir(config, 2, true, false)
	ids := []DirID{id1, id2}

	config.mockMdops.EXPECT().GetFavorites().Return(ids, nil)

	if ids2, err := config.KBFSOps().GetFavDirs(); err != nil {
		t.Errorf("Got error on favorites: %v", err)
	} else if len(ids2) != len(ids) {
		t.Errorf("Got bad ids back: %v", ids2)
	}
}

func TestKBFSOpsGetFavDirsFail(t *testing.T) {
	mockCtrl, config := kbfsOpsInit(t, false)
	defer kbfsTestShutdown(mockCtrl, config)

	err := errors.New("Fake fail")
	// expect one call to favorites, and fail it
	config.mockMdops.EXPECT().GetFavorites().Return(nil, err)

	if _, err2 := config.KBFSOps().GetFavDirs(); err2 != err {
		t.Errorf("Got bad error on favorites: %v", err2)
	}
}

func makeID(config *ConfigMock) (keybase1.UID, DirID, *DirHandle) {
	userID := keybase1.MakeTestUID(15)
	id, h, _ := newDir(config, 1, true, false)
	h.Writers = []keybase1.UID{userID}
	expectUserCalls(h, config)
	config.mockKbpki.EXPECT().GetLoggedInUser().AnyTimes().Return(userID, nil)
	return userID, id, h
}

func makeIDAndRMD(config *ConfigMock) (
	keybase1.UID, DirID, *RootMetadata) {
	userID, id, h := makeID(config)
	rmd := NewRootMetadata(h, id)
	rmd.AddNewKeys(DirKeyBundle{})
	rmd.mdID = MdID{id[0]}
	config.KBFSOps().(*KBFSOpsStandard).heads[id] = rmd.mdID
	config.mockMdcache.EXPECT().Get(rmd.mdID).AnyTimes().Return(rmd, nil)
	config.Notifier().RegisterForChanges([]DirID{id}, config.observer)
	return userID, id, rmd
}

func TestKBFSOpsGetRootPathCacheSuccess(t *testing.T) {
	mockCtrl, config := kbfsOpsInit(t, false)
	defer kbfsTestShutdown(mockCtrl, config)

	_, id, rmd := makeIDAndRMD(config)
	rmd.data.Dir.Type = Dir

	if p, de, h, err := config.KBFSOps().GetRootPath(id); err != nil {
		t.Errorf("Got error on root MD: %v", err)
	} else if p.TopDir != id {
		t.Errorf("Got bad MD back: directory %v", p.TopDir)
	} else if len(p.Path) != 1 {
		t.Errorf("Got bad MD back: path size %d", len(p.Path))
	} else if p.Path[0].ID != rmd.data.Dir.ID {
		t.Errorf("Got bad MD back: root ID %v", p.Path[0].ID)
	} else if de != rmd.data.Dir {
		t.Errorf("Got bad MD back: direntry %v", de)
	} else if h != rmd.GetDirHandle() {
		t.Errorf("Got bad handle back: handle %v", h)
	}
}

func expectBlock(config *ConfigMock, id BlockID, block Block,
	err error) {
	config.mockBops.EXPECT().Get(id, gomock.Any(), TLFCryptKey{}, gomock.Any()).
		Do(func(id BlockID, context BlockContext,
		k TLFCryptKey, getBlock Block) {

		switch v := getBlock.(type) {
		case *FileBlock:
			*v = *block.(*FileBlock)

		case *DirBlock:
			*v = *block.(*DirBlock)
		}
	}).Return(err)
}

// rmdMatcher implements the gomock.Matcher interface to compare
// RootMetadata objects. We can't just compare pointers as copies are
// made for mutations.
type rmdMatcher struct {
	rmd *RootMetadata
}

// Matches returns whether x is a *RootMetadata and it has the same ID
// and latest key generation as m.rmd.
func (m rmdMatcher) Matches(x interface{}) bool {
	rmd, ok := x.(*RootMetadata)
	if !ok {
		return false
	}
	return (rmd.ID == m.rmd.ID) && (rmd.LatestKeyGeneration() == m.rmd.LatestKeyGeneration())
}

// String implements the Matcher interfaces for rmdMatcher.
func (m rmdMatcher) String() string {
	return fmt.Sprintf("Matches RMD %v", m.rmd)
}

<<<<<<< HEAD
=======
// ptrMatcher implements the gomock.Matcher interface to compare
// BlockPointer objects. We don't care about some of the fields in a
// pointer for the purposes of these tests.
type ptrMatcher struct {
	ptr BlockPointer
}

// Matches implements the Matcher interface for ptrMatcher.
func (p ptrMatcher) Matches(x interface{}) bool {
	xPtr, ok := x.(BlockPointer)
	if !ok {
		return false
	}
	return (xPtr.ID == p.ptr.ID && xPtr.RefNonce == p.ptr.RefNonce)
}

// String implements the Matcher interface for ptrMatcher.
func (p ptrMatcher) String() string {
	return fmt.Sprintf("Matches BlockPointer %v", p.ptr)
}

>>>>>>> 9e654358
func expectGetTLFCryptKeyForEncryption(config *ConfigMock, rmd *RootMetadata) {
	config.mockKeyman.EXPECT().GetTLFCryptKeyForEncryption(
		rmdMatcher{rmd}).Return(TLFCryptKey{}, nil)
}

func expectGetTLFCryptKeyForMDDecryption(config *ConfigMock, rmd *RootMetadata) {
	config.mockKeyman.EXPECT().GetTLFCryptKeyForMDDecryption(
		rmdMatcher{rmd}).Return(TLFCryptKey{}, nil)
}

// TODO: Add test coverage for decryption of blocks with an old key
// generation.

func expectGetTLFCryptKeyForBlockDecryption(config *ConfigMock, rmd *RootMetadata, blockPtr BlockPointer) {
	config.mockKeyman.EXPECT().GetTLFCryptKeyForBlockDecryption(
		rmdMatcher{rmd}, blockPtr).Return(TLFCryptKey{}, nil)
}

func fillInNewMD(config *ConfigMock, rmd *RootMetadata) (
	rootID BlockID, plainSize int, block []byte) {
	config.mockKeyman.EXPECT().Rekey(rmd).Do(func(rmd *RootMetadata) {
		rmd.AddNewKeys(DirKeyBundle{})
	}).Return(nil)
	expectGetTLFCryptKeyForEncryption(config, rmd)
	rootID = BlockID{42}
	plainSize = 3
	block = []byte{1, 2, 3, 4}

	config.mockCrypto.EXPECT().MakeRandomBlockCryptKeyServerHalf().
		Return(BlockCryptKeyServerHalf{}, nil)
	config.mockCrypto.EXPECT().UnmaskBlockCryptKey(
		BlockCryptKeyServerHalf{}, TLFCryptKey{}).Return(BlockCryptKey{}, nil)
	config.mockBops.EXPECT().Ready(gomock.Any(), BlockCryptKey{}).Return(
		rootID, plainSize, block, nil)
	return
}

func TestKBFSOpsGetRootPathCreateNewSuccess(t *testing.T) {
	mockCtrl, config := kbfsOpsInit(t, true)
	defer kbfsTestShutdown(mockCtrl, config)

	_, id, h := makeID(config)
	rmd := newRootMetadataForTest(h, id)

	// create a new MD
	config.mockMdops.EXPECT().Get(id).Return(rmd, nil)
	// now KBFS will fill it in:
	rootID, plainSize, block := fillInNewMD(config, rmd)
	// now cache and put everything
	config.mockBops.EXPECT().Put(rootID, id, gomock.Any(), block, gomock.Any()).
		Return(nil)
	config.mockBcache.EXPECT().Put(rootID, gomock.Any()).Return(nil)
	config.mockMdops.EXPECT().Put(id, rmd).Return(nil)
	config.mockMdcache.EXPECT().Put(rmd.mdID, rmd).Return(nil)

	if p, de, h, err := config.KBFSOps().GetRootPath(id); err != nil {
		t.Errorf("Got error on root MD: %v", err)
	} else if p.TopDir != id {
		t.Errorf("Got bad MD back: directory %v", p.TopDir)
	} else if len(p.Path) != 1 {
		t.Errorf("Got bad MD back: path size %d", len(p.Path))
	} else if p.Path[0].ID != rootID {
		t.Errorf("Got bad MD back: root ID %v", p.Path[0].ID)
	} else if de.Type != Dir {
		t.Error("Got bad MD non-dir rootID back")
	} else if de.QuotaSize != uint32(len(block)) {
		t.Errorf("Got bad MD QuotaSize back: %d", de.QuotaSize)
	} else if de.Size != uint64(plainSize) {
		t.Errorf("Got bad MD Size back: %d", de.Size)
	} else if de.Mtime == 0 {
		t.Error("Got zero MD MTime back")
	} else if de.Ctime == 0 {
		t.Error("Got zero MD CTime back")
	} else if h != rmd.GetDirHandle() {
		t.Errorf("Got bad handle back: handle %v", h)
	}
}

func TestKBFSOpsGetRootMDCreateNewFailNonWriter(t *testing.T) {
	mockCtrl, config := kbfsOpsInit(t, false)
	defer kbfsTestShutdown(mockCtrl, config)

	userID := keybase1.MakeTestUID(15)
	ownerID := keybase1.MakeTestUID(20)
	id, h, _ := newDir(config, 1, true, false)
	h.Readers = []keybase1.UID{userID}
	h.Writers = []keybase1.UID{ownerID}

	rmd := newRootMetadataForTest(h, id)

	// create a new MD
	expectUserCalls(h, config)
	// in reality, createNewMD should fail early because the MD server
	// will refuse to create the new MD for this user.  But for this test,
	// we won't bother
	config.mockMdops.EXPECT().Get(id).Return(rmd, nil)
	// try to get the MD for writing, but fail (no puts should happen)
	config.mockKbpki.EXPECT().GetLoggedInUser().AnyTimes().Return(userID, nil)
	expectedErr := &WriteAccessError{
		fmt.Sprintf("user_%s", userID), h.ToString(config)}

	if _, _, _, err := config.KBFSOps().GetRootPath(id); err == nil {
		t.Errorf("Got no expected error on root MD")
	} else if err.Error() != expectedErr.Error() {
		t.Errorf("Got unexpected error on root MD: %v", err)
	}
}

func TestKBFSOpsGetRootMDForHandleExisting(t *testing.T) {
	mockCtrl, config := kbfsOpsInit(t, false)
	defer kbfsTestShutdown(mockCtrl, config)

	_, id, h := makeID(config)
	rmd := newRootMetadataForTest(h, id)
	rmd.data.Dir = DirEntry{
		BlockPointer: BlockPointer{
			QuotaSize: 15,
		},
		Type:  Dir,
		Size:  10,
		Mtime: 1,
		Ctime: 2,
	}

	config.mockMdops.EXPECT().GetAtHandle(h).Return(rmd, nil)

	if p, de, err := config.KBFSOps().GetOrCreateRootPathForHandle(h); err != nil {
		t.Errorf("Got error on root MD for handle: %v", err)
	} else if p.TopDir != id {
		t.Errorf("Got bad dir id back: %v", p.TopDir)
	} else if len(p.Path) != 1 {
		t.Errorf("Got bad MD back: path size %d", len(p.Path))
	} else if p.Path[0].ID != rmd.data.Dir.ID {
		t.Errorf("Got bad MD back: root ID %v", p.Path[0].ID)
	} else if de.QuotaSize != 15 {
		t.Errorf("Got bad MD QuotaSize back: %d", de.QuotaSize)
	} else if de.Type != Dir {
		t.Error("Got bad MD non-dir rootID back")
	} else if de.Size != 10 {
		t.Errorf("Got bad MD Size back: %d", de.Size)
	} else if de.Mtime != 1 {
		t.Errorf("Got bad MD MTime back: %d", de.Mtime)
	} else if de.Ctime != 2 {
		t.Errorf("Got bad MD CTime back: %d", de.Ctime)
<<<<<<< HEAD
=======
	}
}

func makeBP(id BlockID, rmd *RootMetadata, config Config,
	u keybase1.UID, quotaSize uint32) BlockPointer {
	return BlockPointer{
		ID:        id,
		KeyGen:    rmd.LatestKeyGeneration(),
		DataVer:   config.DataVersion(),
		Writer:    u,
		QuotaSize: quotaSize,
		// refnonces not needed for tests until dedup is implemented
>>>>>>> 9e654358
	}
}

func TestKBFSOpsGetBaseDirCacheSuccess(t *testing.T) {
	mockCtrl, config := kbfsOpsInit(t, false)
	defer kbfsTestShutdown(mockCtrl, config)

	u, id, rmd := makeIDAndRMD(config)

	rootID := BlockID{42}
	dirBlock := NewDirBlock()
	node := PathNode{makeBP(rootID, rmd, config, u, 0), ""}
	p := Path{TopDir: id, Path: []PathNode{node}}

	config.mockBcache.EXPECT().Get(node.BlockPointer, p.Branch).
		Return(dirBlock, nil)

	if block, err := config.KBFSOps().GetDir(p); err != nil {
		t.Errorf("Got error on getdir: %v", err)
	} else if block != dirBlock {
		t.Errorf("Got bad dirblock back: %v", block)
	}
}

func TestKBFSOpsGetBaseDirUncachedSuccess(t *testing.T) {
	mockCtrl, config := kbfsOpsInit(t, false)
	defer kbfsTestShutdown(mockCtrl, config)

	u, id, rmd := makeIDAndRMD(config)

	rootID := BlockID{42}
	dirBlock := NewDirBlock().(*DirBlock)
<<<<<<< HEAD
	blockPtr := BlockPointer{rootID, rmd.LatestKeyGeneration(), config.DataVersion(), u, 0}
	node := PathNode{blockPtr, ""}
	p := Path{id, []PathNode{node}}
=======
	blockPtr := makeBP(rootID, rmd, config, u, 0)
	node := PathNode{blockPtr, ""}
	p := Path{TopDir: id, Path: []PathNode{node}}
>>>>>>> 9e654358

	// cache miss means fetching metadata and getting read key
	err := &NoSuchBlockError{rootID}
	config.mockBcache.EXPECT().Get(blockPtr, p.Branch).Return(nil, err)

	expectGetTLFCryptKeyForBlockDecryption(config, rmd, blockPtr)
	expectBlock(config, rootID, dirBlock, nil)
	config.mockBcache.EXPECT().Put(rootID, gomock.Any()).Return(nil)

	if _, err := config.KBFSOps().GetDir(p); err != nil {
		t.Errorf("Got error on getdir: %v", err)
	}
}

func TestKBFSOpsGetBaseDirUncachedFailNonReader(t *testing.T) {
	mockCtrl, config := kbfsOpsInit(t, false)
	defer kbfsTestShutdown(mockCtrl, config)

	userID := keybase1.MakeTestUID(15)
	ownerID := keybase1.MakeTestUID(20)
	id, h, _ := newDir(config, 1, true, false)
	h.Writers = []keybase1.UID{ownerID}
	expectUserCalls(h, config)

	rmd := newRootMetadataForTest(h, id)

	rootID := BlockID{42}
	node := PathNode{makeBP(rootID, rmd, config, userID, 0), ""}
	p := Path{TopDir: id, Path: []PathNode{node}}

	// won't even try getting the block if the user isn't a reader
	config.KBFSOps().(*KBFSOpsStandard).heads[id] = rmd.mdID
	config.mockMdcache.EXPECT().Get(rmd.mdID).Return(rmd, nil)
	config.mockKbpki.EXPECT().GetLoggedInUser().AnyTimes().Return(userID, nil)
	expectUserCall(userID, config)
	expectedErr := &ReadAccessError{
		fmt.Sprintf("user_%s", userID), h.ToString(config)}

	if _, err := config.KBFSOps().GetDir(p); err == nil {
		t.Errorf("Got no expected error on getdir")
	} else if err.Error() != expectedErr.Error() {
		t.Errorf("Got unexpected error on root MD: %v", err)
	}
}

func TestKBFSOpsGetBaseDirUncachedFailMissingBlock(t *testing.T) {
	mockCtrl, config := kbfsOpsInit(t, false)
	defer kbfsTestShutdown(mockCtrl, config)

	u, id, rmd := makeIDAndRMD(config)

	rootID := BlockID{42}
	dirBlock := NewDirBlock().(*DirBlock)
<<<<<<< HEAD
	blockPtr := BlockPointer{rootID, rmd.LatestKeyGeneration(), config.DataVersion(), u, 0}
	node := PathNode{blockPtr, ""}
	p := Path{id, []PathNode{node}}
=======
	blockPtr := makeBP(rootID, rmd, config, u, 0)
	node := PathNode{blockPtr, ""}
	p := Path{TopDir: id, Path: []PathNode{node}}
>>>>>>> 9e654358

	// cache miss means fetching metadata and getting read key, then
	// fail block fetch
	err := &NoSuchBlockError{rootID}
<<<<<<< HEAD
	config.mockBcache.EXPECT().Get(rootID).Return(nil, err)
=======
	config.mockBcache.EXPECT().Get(blockPtr, p.Branch).Return(nil, err)
>>>>>>> 9e654358
	expectGetTLFCryptKeyForBlockDecryption(config, rmd, blockPtr)
	expectBlock(config, rootID, dirBlock, err)

	if _, err2 := config.KBFSOps().GetDir(p); err2 == nil {
		t.Errorf("Got no expected error on getdir")
	} else if err2.Error() != err.Error() {
		t.Errorf("Got unexpected error on root MD: %v", err)
	}
}

func TestKBFSOpsGetBaseDirUncachedFailNewVersion(t *testing.T) {
	mockCtrl, config := kbfsOpsInit(t, false)
	defer kbfsTestShutdown(mockCtrl, config)

	userID := keybase1.MakeTestUID(15)
	id, h, _ := newDir(config, 1, true, false)
	h.Writers = append(h.Writers, userID)
	expectUserCalls(h, config)

	rmd := newRootMetadataForTest(h, id)
	rmd.data.Dir.Type = Dir
	// Set the version in the future.
	rmd.data.Dir.DataVer++

	rootID := BlockID{42}
	node := PathNode{BlockPointer{
		ID:        rootID,
		KeyGen:    rmd.LatestKeyGeneration(),
		DataVer:   rmd.data.Dir.DataVer,
		Writer:    userID,
		QuotaSize: 0,
	}, ""}
	p := Path{TopDir: id, Path: []PathNode{node}}

	// we won't even need to check the cache before failing
	expectedErr := NewDataVersionError{p, 2}

	if _, err := config.KBFSOps().GetDir(p); err == nil {
		t.Errorf("Got no expected error on getdir")
	} else if err.Error() != expectedErr.Error() {
		t.Errorf("Got unexpected error on root MD: %v", err)
	}
}

func TestKBFSOpsGetNestedDirCacheSuccess(t *testing.T) {
	mockCtrl, config := kbfsOpsInit(t, false)
	defer kbfsTestShutdown(mockCtrl, config)

	u, id, h := makeID(config)
	rmd := newRootMetadataForTest(h, id)
	config.KBFSOps().(*KBFSOpsStandard).heads[id] = rmd.mdID
	config.mockMdcache.EXPECT().Get(rmd.mdID).AnyTimes().Return(rmd, nil)

	rootID := BlockID{42}
	aID := BlockID{43}
	bID := BlockID{44}
	dirBlock := NewDirBlock()
	node := PathNode{makeBP(rootID, rmd, config, u, 0), ""}
	aNode := PathNode{makeBP(aID, rmd, config, u, 0), "a"}
	bNode := PathNode{makeBP(bID, rmd, config, u, 0), "b"}
	p := Path{TopDir: id, Path: []PathNode{node, aNode, bNode}}

	config.mockBcache.EXPECT().Get(bNode.BlockPointer, p.Branch).
		Return(dirBlock, nil)

	if block, err := config.KBFSOps().GetDir(p); err != nil {
		t.Errorf("Got error on getdir: %v", err)
	} else if block != dirBlock {
		t.Errorf("Got bad dirblock back: %v", block)
	}
}

func checkBlockChange(t *testing.T, bcn *BlockChangeNode, path Path,
	index int, depth int, id BlockID) {
	if depth == index {
		for _, ptr := range bcn.Blocks {
			if ptr.ID == id {
				return
			}
		}
		t.Errorf("Missing expected block change id %v in %s (index %d) %v",
			id, path, index, bcn.Blocks)
	} else {
		checkBlockChange(t, bcn.Children[path.Path[depth+1].Name], path, index,
			depth+1, id)
	}
}

func expectSyncBlock(
	t *testing.T, config *ConfigMock, lastCall *gomock.Call, userID keybase1.UID,
	id DirID, name string, path Path, rmd *RootMetadata, newEntry bool,
	skipSync int, refBytes uint64, unrefBytes uint64,
	checkMD func(*RootMetadata), newRmd **RootMetadata, newBlocks []*DirBlock) (
	Path, *gomock.Call) {
	expectGetTLFCryptKeyForEncryption(config, rmd)

	// construct new path
	newPath := Path{
		TopDir: id,
		Path:   make([]PathNode, 0, len(path.Path)+1),
	}
	for _, node := range path.Path {
		newPath.Path = append(newPath.Path, PathNode{Name: node.Name})
	}
	if newEntry {
		// one for the new entry
		newPath.Path = append(newPath.Path, PathNode{Name: name})
	}

	// all MD is embedded for now
	config.mockBsplit.EXPECT().ShouldEmbedBlockChanges(gomock.Any()).
		AnyTimes().Return(true)

	lastID := byte(path.TailPointer().ID[0] * 2)
	for i := len(newPath.Path) - 1; i >= skipSync; i-- {
		newID := BlockID{lastID}
		newBuf := []byte{lastID}
		refBytes += uint64(len(newBuf))
		if i < len(path.Path) {
			unrefBytes += uint64(path.Path[i].QuotaSize)
		}
		lastID++
		config.mockCrypto.EXPECT().MakeRandomBlockCryptKeyServerHalf().Return(BlockCryptKeyServerHalf{}, nil)
		config.mockCrypto.EXPECT().UnmaskBlockCryptKey(BlockCryptKeyServerHalf{}, TLFCryptKey{}).Return(BlockCryptKey{}, nil)
		call := config.mockBops.EXPECT().Ready(gomock.Any(), BlockCryptKey{}).Return(
			newID, len(newBuf), newBuf, nil)
		if lastCall != nil {
			call = call.After(lastCall)
		}
		lastCall = call
		newPath.Path[i].ID = newID
		index := i
		config.mockBops.EXPECT().Put(newID, rmd.ID, gomock.Any(), newBuf,
			gomock.Any()).Return(nil)
		// Hard to know whether the block will be finalized or just
		// put into the cache.  Allow either one.  I don't think
		// gomock lets us check that exactly one of them will happen.
		config.mockBcache.EXPECT().Put(newID, gomock.Any()).
			Do(func(id BlockID, block Block) {
			if newBlocks != nil {
				if dblock, ok := block.(*DirBlock); ok {
					newBlocks[index] = dblock
				} else if index == len(newBlocks)-1 {
					// just pretend this is a dirblock.  shouldn't matter.
					newBlocks[index] = NewDirBlock().(*DirBlock)
				} else {
					t.Errorf("Couldn't put new block %v as a dirblock "+
						"(%d out of %d)", newID, index+1, len(newBlocks))
				}
			}
		}).AnyTimes().Return(nil)
		if index < len(path.Path) && path.Path[index].BlockPointer != zeroPtr {
			config.mockBcache.EXPECT().Finalize(
				ptrMatcher{path.Path[index].BlockPointer}, MasterBranch, newID).
				Do(func(oldPtr BlockPointer, branch BranchName, newID BlockID) {
				if newBlocks == nil {
					return
				}
				// get the new block straight from the mock cache!
				block, _ := config.BlockCache().Get(oldPtr, branch)
				// file blocks don't need saving
				if dblock, ok := block.(*DirBlock); ok {
					newBlocks[index] = dblock
				}
			}).AnyTimes().Return(nil)
		}
	}
	if skipSync == 0 {
		// sign the MD and put it
		config.mockMdops.EXPECT().Put(id, gomock.Any()).Return(nil)
		config.mockMdcache.EXPECT().Put(gomock.Any(), gomock.Any()).
			Do(func(id MdID, rmd *RootMetadata) {
			*newRmd = rmd
			refBlocks := rmd.data.RefBlocks.Changes
			unrefBlocks := rmd.data.UnrefBlocks.Changes
			// Check that the ref/unref bytes are correct.
			// Should have
			if rmd.RefBytes != refBytes {
				t.Errorf("Unexpected refbytes: %d vs %d",
					rmd.RefBytes, refBytes)
			}
			if rmd.UnrefBytes != unrefBytes {
				t.Errorf("Unexpected unrefbytes: %d vs %d",
					rmd.UnrefBytes, unrefBytes)
			}
			// check that the ref/unref block changes include the expected
			// blocks
			for i, node := range path.Path {
				if node.QuotaSize > 0 && unrefBlocks != nil {
					checkBlockChange(t, unrefBlocks, path, i, 0, node.ID)
				}
			}
			for i, node := range newPath.Path {
				if refBlocks == nil || i == len(newPath.Path)-1 {
					break
				}
				checkBlockChange(t, refBlocks, newPath, i, 0, node.ID)
			}
			if checkMD != nil {
				checkMD(rmd)
			}
		}).Return(nil)
	}
	return newPath, lastCall
}

func checkNewPath(t *testing.T, config Config, newPath Path, expectedPath Path,
	rmd *RootMetadata, blocks []*DirBlock, entryType EntryType,
	newName string, rename bool) {
	// TODO: check that the observer updates match the expectedPath as
	// well (but need to handle the rename case where there can be
	// multiple updates).  For now, just check that there's at least
	// one update.
	if len(config.(*ConfigMock).observer.batchUpdatePaths) < 1 {
		t.Errorf("No batch notifications sent, at least one expected")
	}

	if len(newPath.Path) != len(expectedPath.Path) {
		t.Errorf("Unexpected new path length: %d", len(newPath.Path))
		return
	}
	if newPath.TopDir != expectedPath.TopDir {
		t.Errorf("Unexpected topdir in new path: %s",
			newPath.TopDir)
	}
	// check all names and IDs
	for i, node := range newPath.Path {
		eNode := expectedPath.Path[i]
		if node.ID != eNode.ID {
			t.Errorf("Wrong id on new path[%d]: %v vs. %v", i, node, eNode)
		}
		if node.Name != eNode.Name {
			t.Errorf("Wrong name on new path[%d]: %v vs. %v", i, node, eNode)
		}
	}

	// all the entries should point correctly and have the right times set
	currDe := rmd.data.Dir
	for i, dblock := range blocks {
		var timeSet bool
		if newName != "" {
			// only the last 2 nodes should have their times changed
			timeSet = i > len(blocks)-3
		} else {
			// only the last node should have its times changed
			timeSet = i > len(blocks)-2
		}
		// for a rename, the last entry only changes ctime
		if (!rename || i != len(blocks)-1) && (currDe.Mtime != 0) != timeSet {
			t.Errorf("mtime was wrong (%d): %d", i, currDe.Mtime)
		}
		if (currDe.Ctime != 0) != timeSet {
			t.Errorf("ctime was wrong (%d): %d", i, currDe.Ctime)
		}

		if i < len(expectedPath.Path) {
			eID := expectedPath.Path[i].ID
			if currDe.ID != eID {
				t.Errorf("Entry does not point to %v, but to %v",
					eID, currDe.ID)
			}
		}

		if i < len(blocks)-1 {
			var nextName string
			if i+1 >= len(expectedPath.Path) {
				// new symlinks don't have an entry in the path
				nextName = newName
			} else {
				nextName = expectedPath.Path[i+1].Name
			}
			nextDe, ok := dblock.Children[nextName]
			if !ok {
				t.Errorf("No entry (%d) for %s", i, nextName)
			}
			currDe = nextDe
		} else if newName != "" {
			if currDe.Type != entryType {
				t.Errorf("New entry has wrong type %s, expected %s",
					currDe.Type, entryType)
			}
		}

		if (currDe.Type != File && currDe.Type != Exec) && currDe.Size == 0 {
			t.Errorf("Type %s unexpectedly has 0 size (%d)", currDe.Type, i)
		}
	}
}

func expectGetBlock(config *ConfigMock, ptr BlockPointer, block Block) {
	branch := MasterBranch
	config.mockBcache.EXPECT().Get(ptrMatcher{ptr}, branch).
		AnyTimes().Return(block, nil)
	config.mockBcache.EXPECT().IsDirty(ptrMatcher{ptr}, branch).
		AnyTimes().Return(false)
}

func expectGetBlockWithPut(config *ConfigMock, ptr BlockPointer, block Block) {
	branch := MasterBranch
	config.mockBcache.EXPECT().Get(ptrMatcher{ptr}, branch).Return(block, nil)
	config.mockBcache.EXPECT().IsDirty(ptrMatcher{ptr}, branch).Return(false)
	config.mockBcache.EXPECT().PutDirty(ptrMatcher{ptr}, branch,
		gomock.Any()).AnyTimes().
		Do(func(ptr BlockPointer, branch BranchName, block Block) {
		config.mockBcache.EXPECT().IsDirty(ptrMatcher{ptr}, branch).
			AnyTimes().Return(true)
		config.mockBcache.EXPECT().Get(ptrMatcher{ptr}, branch).AnyTimes().
			Return(block, nil)
	}).Return(nil)
}

func testCreateEntrySuccess(t *testing.T, entryType EntryType) {
	mockCtrl, config := kbfsOpsInit(t, true)
	defer kbfsTestShutdown(mockCtrl, config)

	userID, id, rmd := makeIDAndRMD(config)

	rootID := BlockID{42}
	rmd.data.Dir.ID = rootID
	rmd.data.Dir.Type = Dir
	aID := BlockID{43}
	rootBlock := NewDirBlock().(*DirBlock)
	rootBlock.Children["a"] = DirEntry{
		BlockPointer: BlockPointer{ID: aID},
		Type:         Dir,
	}
	aBlock := NewDirBlock().(*DirBlock)
	node := PathNode{makeBP(rootID, rmd, config, userID, 0), ""}
	aNode := PathNode{makeBP(aID, rmd, config, userID, 0), "a"}
	p := Path{TopDir: id, Path: []PathNode{node, aNode}}

	// creating "a/b"
	expectGetBlock(config, aNode.BlockPointer, aBlock)
	expectGetBlock(config, node.BlockPointer, rootBlock)
	// sync block
	var newRmd *RootMetadata
	blocks := make([]*DirBlock, 3)
	expectedPath, _ :=
		expectSyncBlock(t, config, nil, userID, id, "b", p, rmd,
			entryType != Sym, 0, 0, 0, nil, &newRmd, blocks)

	var newP Path
	var err error
	switch entryType {
	case File:
		newP, _, err = config.KBFSOps().CreateFile(p, "b", false)
	case Exec:
		newP, _, err = config.KBFSOps().CreateFile(p, "b", true)
	case Dir:
		newP, _, err = config.KBFSOps().CreateDir(p, "b")
	case Sym:
		newP, _, err = config.KBFSOps().CreateLink(p, "b", "c")
	}
	if err != nil {
		t.Errorf("Got error on create: %v", err)
	}
	checkNewPath(t, config, newP, expectedPath, newRmd, blocks,
		entryType, "b", false)
	if entryType == Sym {
		de := blocks[1].Children["b"]
		if de.Type != Sym {
			t.Error("Entry is not a symbolic link")
		}
		if de.SymPath != "c" {
			t.Errorf("Symbolic path points to the wrong thing: %s", de.SymPath)
		}
	} else if entryType != Dir {
		de := blocks[1].Children["b"]
		if de.Size != 0 {
			t.Errorf("New file has non-zero size: %d", de.Size)
		}
	}
}

func TestKBFSOpsCreateDirSuccess(t *testing.T) {
	testCreateEntrySuccess(t, Dir)
}

func TestKBFSOpsCreateFileSuccess(t *testing.T) {
	testCreateEntrySuccess(t, File)
}

func TestKBFSOpsCreateExecFileSuccess(t *testing.T) {
	testCreateEntrySuccess(t, Exec)
}

func TestKBFSOpsCreateLinkSuccess(t *testing.T) {
	testCreateEntrySuccess(t, Sym)
}

func testCreateEntryFailDupName(t *testing.T, isDir bool) {
	mockCtrl, config := kbfsOpsInit(t, false)
	defer kbfsTestShutdown(mockCtrl, config)

	u, id, rmd := makeIDAndRMD(config)

	rootID := BlockID{42}
	aID := BlockID{43}
	rootBlock := NewDirBlock().(*DirBlock)
	rootBlock.Children["a"] = DirEntry{
		BlockPointer: BlockPointer{ID: aID},
		Type:         Dir,
	}
	node := PathNode{makeBP(rootID, rmd, config, u, 0), ""}
	p := Path{TopDir: id, Path: []PathNode{node}}

	// creating "a", which already exists in the root block
	expectGetBlock(config, node.BlockPointer, rootBlock)
	expectedErr := &NameExistsError{"a"}

	var err error
	// dir and link have different checks for dup name
	if isDir {
		_, _, err = config.KBFSOps().CreateDir(p, "a")
	} else {
		_, _, err = config.KBFSOps().CreateLink(p, "a", "b")
	}
	if err == nil {
		t.Errorf("Got no expected error on create")
	} else if err.Error() != expectedErr.Error() {
		t.Errorf("Got unexpected error on create: %v", err)
	}
}

func TestCreateDirFailDupName(t *testing.T) {
	testCreateEntryFailDupName(t, true)
}

func TestCreateLinkFailDupName(t *testing.T) {
	testCreateEntryFailDupName(t, false)
}

func testRemoveEntrySuccess(t *testing.T, entryType EntryType) {
	mockCtrl, config := kbfsOpsInit(t, true)
	defer kbfsTestShutdown(mockCtrl, config)

	userID, id, rmd := makeIDAndRMD(config)

	rootID := BlockID{41}
	aID := BlockID{42}
	bID := BlockID{43}
	rootBlock := NewDirBlock().(*DirBlock)
	rootBlock.Children["a"] = DirEntry{
		BlockPointer: BlockPointer{ID: aID}, Type: Dir}
	aBlock := NewDirBlock().(*DirBlock)
	aBlock.Children["b"] = DirEntry{
		BlockPointer: BlockPointer{ID: bID}, Type: entryType}
	bBlock := NewFileBlock()
	if entryType == Dir {
		bBlock = NewDirBlock()
	}
	node := PathNode{makeBP(rootID, rmd, config, userID, 0), ""}
	aNode := PathNode{makeBP(aID, rmd, config, userID, 0), "a"}
	bNode := PathNode{makeBP(bID, rmd, config, userID, 0), "b"}
	p := Path{TopDir: id, Path: []PathNode{node, aNode, bNode}}

	// deleting "a/b"
	if entryType != Sym {
		expectGetBlock(config, bNode.BlockPointer, bBlock)
	}
	expectGetBlock(config, aNode.BlockPointer, aBlock)
	expectGetBlock(config, node.BlockPointer, rootBlock)
	// sync block
	var newRmd *RootMetadata
	blocks := make([]*DirBlock, 2)
	expectedPath, _ := expectSyncBlock(t, config, nil, userID, id, "",
		*p.ParentPath(), rmd, false, 0, 0, 0, nil, &newRmd, blocks)

	var newP Path
	var err error
	if entryType == Dir {
		newP, err = config.KBFSOps().RemoveDir(p)
	} else {
		newP, err = config.KBFSOps().RemoveEntry(p)
	}
	if err != nil {
		t.Errorf("Got error on removal: %v", err)
	}
	checkNewPath(t, config, newP, expectedPath, newRmd, blocks,
		entryType, "", false)
	if _, ok := blocks[1].Children["b"]; ok {
		t.Errorf("entry for b is still around after removal")
	}
}

func TestKBFSOpsRemoveDirSuccess(t *testing.T) {
	testRemoveEntrySuccess(t, Dir)
}

func TestKBFSOpsRemoveFileSuccess(t *testing.T) {
	testRemoveEntrySuccess(t, File)
}

func TestKBFSOpsRemoveSymlinkSuccess(t *testing.T) {
	testRemoveEntrySuccess(t, Sym)
}

func TestKBFSOpRemoveMultiBlockFileSuccess(t *testing.T) {
	mockCtrl, config := kbfsOpsInit(t, true)
	defer kbfsTestShutdown(mockCtrl, config)

	userID, id, rmd := makeIDAndRMD(config)

	rootID := BlockID{42}
	fileID := BlockID{43}
	id1 := BlockID{44}
	id2 := BlockID{45}
	id3 := BlockID{46}
	id4 := BlockID{47}
	rootBlock := NewDirBlock().(*DirBlock)
	// TODO(akalin): Figure out actual Size value.
	rootBlock.Children["a"] = DirEntry{
		BlockPointer: BlockPointer{ID: fileID, QuotaSize: 10}, Size: 20}
	fileBlock := NewFileBlock().(*FileBlock)
	fileBlock.IsInd = true
	fileBlock.IPtrs = []IndirectFilePtr{
		IndirectFilePtr{makeBP(id1, rmd, config, userID, 5), 0},
		IndirectFilePtr{makeBP(id2, rmd, config, userID, 5), 5},
		IndirectFilePtr{makeBP(id3, rmd, config, userID, 5), 10},
		IndirectFilePtr{makeBP(id4, rmd, config, userID, 5), 15},
	}
	block1 := NewFileBlock().(*FileBlock)
	block1.Contents = []byte{5, 4, 3, 2, 1}
	block2 := NewFileBlock().(*FileBlock)
	block2.Contents = []byte{10, 9, 8, 7, 6}
	block3 := NewFileBlock().(*FileBlock)
	block3.Contents = []byte{15, 14, 13, 12, 11}
	block4 := NewFileBlock().(*FileBlock)
	block4.Contents = []byte{20, 19, 18, 17, 16}
	node := PathNode{makeBP(rootID, rmd, config, userID, 0), ""}
	fileNode := PathNode{makeBP(fileID, rmd, config, userID, 0), "a"}
	p := Path{TopDir: id, Path: []PathNode{node, fileNode}}

	expectGetBlock(config, node.BlockPointer, rootBlock)
	expectGetBlock(config, fileNode.BlockPointer, fileBlock)
	expectGetBlock(config, fileBlock.IPtrs[0].BlockPointer, block1)
	expectGetBlock(config, fileBlock.IPtrs[1].BlockPointer, block2)
	expectGetBlock(config, fileBlock.IPtrs[2].BlockPointer, block3)
	expectGetBlock(config, fileBlock.IPtrs[3].BlockPointer, block4)

	// sync block
	unrefBytes := uint64(10 + 4*5) // fileBlock + 4 indirect blocks
	f := func(md *RootMetadata) {
		index := len(p.Path) - 1
		checkBlockChange(t, md.data.UnrefBlocks.Changes, p, index, 0, fileID)
		checkBlockChange(t, md.data.UnrefBlocks.Changes, p, index, 0, id1)
		checkBlockChange(t, md.data.UnrefBlocks.Changes, p, index, 0, id2)
		checkBlockChange(t, md.data.UnrefBlocks.Changes, p, index, 0, id3)
		checkBlockChange(t, md.data.UnrefBlocks.Changes, p, index, 0, id4)
	}
	var newRmd *RootMetadata
	blocks := make([]*DirBlock, 1)
	expectedPath, _ := expectSyncBlock(t, config, nil, userID, id, "",
		*p.ParentPath(), rmd, false, 0, 0, unrefBytes, f, &newRmd, blocks)

	newP, err := config.KBFSOps().RemoveEntry(p)
	if err != nil {
		t.Errorf("Got error on removal: %v", err)
	}
	checkNewPath(t, config, newP, expectedPath, newRmd, blocks,
		File, "", false)
	if _, ok := blocks[0].Children["a"]; ok {
		t.Errorf("entry for a is still around after removal")
	}
}

func TestRemoveDirFailNonEmpty(t *testing.T) {
	mockCtrl, config := kbfsOpsInit(t, false)
	defer kbfsTestShutdown(mockCtrl, config)

	u, id, rmd := makeIDAndRMD(config)

	rootID := BlockID{41}
	aID := BlockID{42}
	bID := BlockID{43}
	rootBlock := NewDirBlock().(*DirBlock)
	rootBlock.Children["a"] = DirEntry{
		BlockPointer: BlockPointer{ID: aID}, Type: Dir}
	aBlock := NewDirBlock().(*DirBlock)
	aBlock.Children["b"] = DirEntry{
		BlockPointer: BlockPointer{ID: aID}, Type: Dir}
	bBlock := NewDirBlock().(*DirBlock)
	bBlock.Children["c"] = DirEntry{
		BlockPointer: BlockPointer{ID: bID}, Type: File}
	node := PathNode{makeBP(rootID, rmd, config, u, 0), ""}
	aNode := PathNode{makeBP(aID, rmd, config, u, 0), "a"}
	bNode := PathNode{makeBP(bID, rmd, config, u, 0), "b"}
	p := Path{TopDir: id, Path: []PathNode{node, aNode, bNode}}

	expectGetBlock(config, bNode.BlockPointer, bBlock)
	expectedErr := &DirNotEmptyError{p.TailName()}

	if _, err := config.KBFSOps().RemoveDir(p); err == nil {
		t.Errorf("Got no expected error on removal")
	} else if err.Error() != expectedErr.Error() {
		t.Errorf("Got unexpected error on removal: %v", err)
	}
}

func TestRemoveDirFailNoSuchName(t *testing.T) {
	mockCtrl, config := kbfsOpsInit(t, false)
	defer kbfsTestShutdown(mockCtrl, config)

	u, id, rmd := makeIDAndRMD(config)

	rootID := BlockID{41}
	aID := BlockID{42}
	bID := BlockID{43}
	rootBlock := NewDirBlock().(*DirBlock)
	rootBlock.Children["a"] = DirEntry{
		BlockPointer: BlockPointer{ID: aID}, Type: Dir}
	aBlock := NewDirBlock().(*DirBlock)
	bBlock := NewDirBlock().(*DirBlock)
	node := PathNode{makeBP(rootID, rmd, config, u, 0), ""}
	aNode := PathNode{makeBP(aID, rmd, config, u, 0), "a"}
	bNode := PathNode{makeBP(bID, rmd, config, u, 0), "b"}
	p := Path{TopDir: id, Path: []PathNode{node, aNode, bNode}}

	expectGetBlock(config, bNode.BlockPointer, bBlock)
	expectGetBlock(config, aNode.BlockPointer, aBlock)
	expectedErr := &NoSuchNameError{p.TailName()}

	if _, err := config.KBFSOps().RemoveDir(p); err == nil {
		t.Errorf("Got no expected error on removal")
	} else if err.Error() != expectedErr.Error() {
		t.Errorf("Got unexpected error on removal: %v", err)
	}
}

func TestRenameInDirSuccess(t *testing.T) {
	mockCtrl, config := kbfsOpsInit(t, true)
	defer kbfsTestShutdown(mockCtrl, config)

	userID, id, rmd := makeIDAndRMD(config)

	rootID := BlockID{41}
	aID := BlockID{42}
	bID := BlockID{43}
	rootBlock := NewDirBlock().(*DirBlock)
	rootBlock.Children["a"] = DirEntry{
		BlockPointer: BlockPointer{ID: aID}, Type: Dir}
	aBlock := NewDirBlock().(*DirBlock)
	aBlock.Children["b"] = DirEntry{BlockPointer: BlockPointer{ID: bID}}
	node := PathNode{makeBP(rootID, rmd, config, userID, 0), ""}
	aNode := PathNode{makeBP(aID, rmd, config, userID, 0), "a"}
	p := Path{TopDir: id, Path: []PathNode{node, aNode}}

	// renaming "a/b" to "a/c"
	expectGetBlock(config, aNode.BlockPointer, aBlock)
	expectGetBlock(config, node.BlockPointer, rootBlock)
	// sync block
	var newRmd *RootMetadata
	blocks := make([]*DirBlock, 3)
	expectedPath, _ :=
		expectSyncBlock(t, config, nil, userID, id, "", p, rmd, false,
			0, 0, 0, nil, &newRmd, blocks)

	var newP1 Path
	var newP2 Path
	var err error
	newP1, newP2, err = config.KBFSOps().Rename(p, "b", p, "c")
	if err != nil {
		t.Errorf("Got error on rename: %v", err)
	}
	checkNewPath(t, config, newP1, expectedPath, newRmd, blocks,
		File, "c", true)
	checkNewPath(t, config, newP2, expectedPath, newRmd, blocks,
		File, "c", true)
	if _, ok := blocks[1].Children["b"]; ok {
		t.Errorf("entry for b is still around after rename")
	} else if len(config.observer.batchUpdatePaths) != 2 {
		t.Errorf("Expected 2 batch notifications, got %d",
			len(config.observer.batchUpdatePaths))
	}

}

func TestRenameInRootSuccess(t *testing.T) {
	mockCtrl, config := kbfsOpsInit(t, true)
	defer kbfsTestShutdown(mockCtrl, config)

	userID, id, rmd := makeIDAndRMD(config)

	rootID := BlockID{41}
	aID := BlockID{42}
	rootBlock := NewDirBlock().(*DirBlock)
	rootBlock.Children["a"] = DirEntry{
		BlockPointer: BlockPointer{ID: aID}, Type: File}
	node := PathNode{makeBP(rootID, rmd, config, userID, 0), ""}
	p := Path{TopDir: id, Path: []PathNode{node}}

	// renaming "a" to "b"
	expectGetBlock(config, node.BlockPointer, rootBlock)
	// sync block
	var newRmd *RootMetadata
	blocks := make([]*DirBlock, 2)
	expectedPath, _ :=
		expectSyncBlock(t, config, nil, userID, id, "", p, rmd, false,
			0, 0, 0, nil, &newRmd, blocks)

	var newP1 Path
	var newP2 Path
	var err error
	newP1, newP2, err = config.KBFSOps().Rename(p, "a", p, "b")
	if err != nil {
		t.Errorf("Got error on rename: %v", err)
	}
	checkNewPath(t, config, newP1, expectedPath, newRmd, blocks,
		File, "b", true)
	checkNewPath(t, config, newP2, expectedPath, newRmd, blocks,
		File, "b", true)
	if _, ok := blocks[0].Children["a"]; ok {
		t.Errorf("entry for a is still around after rename")
	} else if len(config.observer.batchUpdatePaths) != 2 {
		t.Errorf("Expected 2 batch notifications, got %d",
			len(config.observer.batchUpdatePaths))
	}

}

func TestRenameAcrossDirsSuccess(t *testing.T) {
	mockCtrl, config := kbfsOpsInit(t, true)
	defer kbfsTestShutdown(mockCtrl, config)

	userID, id, rmd := makeIDAndRMD(config)

	rootID := BlockID{41}
	aID := BlockID{42}
	bID := BlockID{43}
	rmd.data.Dir.ID = rootID
	rootBlock := NewDirBlock().(*DirBlock)
	rootBlock.Children["a"] = DirEntry{
		BlockPointer: BlockPointer{ID: aID}, Type: Dir}
	aBlock := NewDirBlock().(*DirBlock)
	aBlock.Children["b"] = DirEntry{BlockPointer: BlockPointer{ID: bID}}
	node := PathNode{makeBP(rootID, rmd, config, userID, 0), ""}
	aNode := PathNode{makeBP(aID, rmd, config, userID, 0), "a"}
	p1 := Path{TopDir: id, Path: []PathNode{node, aNode}}

	dID := BlockID{40}
	rootBlock.Children["d"] = DirEntry{
		BlockPointer: BlockPointer{ID: dID}, Type: Dir}
	dBlock := NewDirBlock().(*DirBlock)
	dNode := PathNode{makeBP(dID, rmd, config, userID, 0), "d"}
	p2 := Path{TopDir: id, Path: []PathNode{node, dNode}}

	// renaming "a/b" to "d/c"
	expectGetBlock(config, aNode.BlockPointer, aBlock)
	expectGetBlock(config, dNode.BlockPointer, dBlock)
	expectGetBlockWithPut(config, node.BlockPointer, rootBlock)
	config.mockBcache.EXPECT().IsDirty(ptrMatcher{node.BlockPointer},
		p1.Branch).Return(false)

	// sync block
	var newRmd *RootMetadata
	blocks1 := make([]*DirBlock, 2)
	expectedPath1, lastCall :=
		expectSyncBlock(t, config, nil, userID, id, "", p1, rmd, false,
			1, 0, 0, nil, nil, blocks1)
	blocks2 := make([]*DirBlock, 3)
	expectedPath2, _ :=
		expectSyncBlock(t, config, lastCall, userID, id, "", p2, rmd, false, 0,
			1, 0, nil, &newRmd, blocks2)
	// fix up old expected path's common ancestor
	expectedPath1.Path[0].ID = expectedPath2.Path[0].ID

	newP1, newP2, err := config.KBFSOps().Rename(p1, "b", p2, "c")
	if err != nil {
		t.Errorf("Got error on rename: %v", err)
	}

	// fix up blocks1 -- the first partial sync stops at aBlock, and
	// checkNewPath expects {rootBlock, aBlock}
	blocks1 = []*DirBlock{blocks2[0], blocks1[0]}
	checkNewPath(t, config, newP1, expectedPath1, newRmd, blocks1,
		File, "", true)
	checkNewPath(t, config, newP2, expectedPath2, newRmd, blocks2,
		File, "c", true)
	if _, ok := blocks1[0].Children["b"]; ok {
		t.Errorf("entry for b is still around after rename")
	} else if len(config.observer.batchUpdatePaths) != 2 {
		t.Errorf("Expected 2 batch notifications, got %d",
			len(config.observer.batchUpdatePaths))
	}
}

func TestRenameAcrossPrefixSuccess(t *testing.T) {
	mockCtrl, config := kbfsOpsInit(t, true)
	defer kbfsTestShutdown(mockCtrl, config)

	userID, id, rmd := makeIDAndRMD(config)

	rootID := BlockID{41}
	aID := BlockID{42}
	bID := BlockID{43}
	dID := BlockID{40}
	rootBlock := NewDirBlock().(*DirBlock)
	rootBlock.Children["a"] = DirEntry{
		BlockPointer: BlockPointer{ID: aID}, Type: Dir}
	aBlock := NewDirBlock().(*DirBlock)
	aBlock.Children["b"] = DirEntry{BlockPointer: BlockPointer{ID: bID}}
	aBlock.Children["d"] = DirEntry{BlockPointer: BlockPointer{ID: dID}}
	dBlock := NewDirBlock().(*DirBlock)
	node := PathNode{makeBP(rootID, rmd, config, userID, 0), ""}
	aNode := PathNode{makeBP(aID, rmd, config, userID, 0), "a"}
	dNode := PathNode{makeBP(dID, rmd, config, userID, 0), "d"}
	p1 := Path{TopDir: id, Path: []PathNode{node, aNode}}
	p2 := Path{TopDir: id, Path: []PathNode{node, aNode, dNode}}

	// renaming "a/b" to "a/d/c"
	// the common ancestor and its parent will be changed once and then re-read
	expectGetBlockWithPut(config, aNode.BlockPointer, aBlock)
	expectGetBlock(config, dNode.BlockPointer, dBlock)
	expectGetBlockWithPut(config, node.BlockPointer, rootBlock)
	config.mockBcache.EXPECT().IsDirty(ptrMatcher{aNode.BlockPointer},
		p1.Branch).Return(false)
	config.mockBcache.EXPECT().IsDirty(ptrMatcher{node.BlockPointer},
		p1.Branch).Return(false)

	// sync block
	var newRmd *RootMetadata
	blocks := make([]*DirBlock, 4)
	expectedPath2, _ :=
		expectSyncBlock(t, config, nil, userID, id, "", p2, rmd, false,
			0, 0, 0, nil, &newRmd, blocks)

	newP1, newP2, err := config.KBFSOps().Rename(p1, "b", p2, "c")
	if err != nil {
		t.Errorf("Got error on rename: %v", err)
	}
	if newP1.Path[0].ID != newP2.Path[0].ID {
		t.Errorf("New old path not a prefix of new new path")
	}
	if newP1.Path[1].ID != newP2.Path[1].ID {
		t.Errorf("New old path not a prefix of new new path")
	}
	if blocks[0].Children["a"].Mtime == 0 {
		t.Errorf("a's mtime didn't change")
	}
	if blocks[0].Children["a"].Ctime == 0 {
		t.Errorf("a's ctime didn't change")
	}
	// now change the times back so checkNewPath below works without hacking
	aDe := blocks[0].Children["a"]
	aDe.Mtime = 0
	aDe.Ctime = 0
	blocks[0].Children["a"] = aDe

	checkNewPath(t, config, newP2, expectedPath2, newRmd, blocks,
		File, "c", true)
	if _, ok := blocks[1].Children["b"]; ok {
		t.Errorf("entry for b is still around after rename")
	} else if len(config.observer.batchUpdatePaths) != 2 {
		t.Errorf("Expected 2 batch notifications, got %d",
			len(config.observer.batchUpdatePaths))
	}
}

func TestRenameAcrossOtherPrefixSuccess(t *testing.T) {
	mockCtrl, config := kbfsOpsInit(t, true)
	defer kbfsTestShutdown(mockCtrl, config)

	userID, id, rmd := makeIDAndRMD(config)

	rootID := BlockID{41}
	aID := BlockID{42}
	bID := BlockID{43}
	dID := BlockID{40}
	rootBlock := NewDirBlock().(*DirBlock)
	rootBlock.Children["a"] = DirEntry{
		BlockPointer: BlockPointer{ID: aID}, Type: Dir}
	aBlock := NewDirBlock().(*DirBlock)
	aBlock.Children["d"] = DirEntry{BlockPointer: BlockPointer{ID: dID}}
	dBlock := NewDirBlock().(*DirBlock)
	dBlock.Children["b"] = DirEntry{BlockPointer: BlockPointer{ID: bID}}
	node := PathNode{makeBP(rootID, rmd, config, userID, 0), ""}
	aNode := PathNode{makeBP(aID, rmd, config, userID, 0), "a"}
	dNode := PathNode{makeBP(dID, rmd, config, userID, 0), "d"}
	p1 := Path{TopDir: id, Path: []PathNode{node, aNode, dNode}}
	p2 := Path{TopDir: id, Path: []PathNode{node, aNode}}

	// renaming "a/d/b" to "a/c"
	expectGetBlockWithPut(config, aNode.BlockPointer, aBlock)
	expectGetBlock(config, dNode.BlockPointer, dBlock)
	expectGetBlock(config, node.BlockPointer, rootBlock)
	config.mockBcache.EXPECT().IsDirty(ptrMatcher{aNode.BlockPointer},
		p1.Branch).Return(false)

	// sync block
	var newRmd *RootMetadata
	blocks1 := make([]*DirBlock, 3)
	expectedPath1, lastCall :=
		expectSyncBlock(t, config, nil, userID, id, "", p1, rmd, false,
			2, 0, 0, nil, &newRmd, blocks1)
	blocks2 := make([]*DirBlock, 3)
	expectedPath2, _ :=
		expectSyncBlock(t, config, lastCall, userID, id, "", p2, rmd, false, 0,
			1, 0, nil, &newRmd, blocks2)
	// the new path is a prefix of the old path
	expectedPath1.Path[0].ID = expectedPath2.Path[0].ID
	expectedPath1.Path[1].ID = expectedPath2.Path[1].ID

	newP1, newP2, err := config.KBFSOps().Rename(p1, "b", p2, "c")
	if err != nil {
		t.Errorf("Got error on removal: %v", err)
	}
	if newP2.Path[0].ID != newP1.Path[0].ID {
		t.Errorf("New old path not a prefix of new new path")
	}
	if newP2.Path[1].ID != newP1.Path[1].ID {
		t.Errorf("New old path not a prefix of new new path")
	}
	if blocks2[1].Children["d"].Mtime == 0 {
		t.Errorf("d's mtime didn't change")
	}
	if blocks2[1].Children["d"].Ctime == 0 {
		t.Errorf("d's ctime didn't change")
	}
	if blocks2[0].Children["a"].Mtime == 0 {
		t.Errorf("d's mtime didn't change")
	}
	if blocks2[0].Children["a"].Ctime == 0 {
		t.Errorf("d's ctime didn't change")
	}

	checkNewPath(t, config, newP1, expectedPath1, newRmd, blocks2,
		File, "c", true)
	if _, ok := blocks1[2].Children["b"]; ok {
		t.Errorf("entry for b is still around after rename")
	} else if len(config.observer.batchUpdatePaths) != 2 {
		t.Errorf("Expected 2 batch notifications, got %d",
			len(config.observer.batchUpdatePaths))
	}
}

func TestRenameFailAcrossTopDirs(t *testing.T) {
	mockCtrl, config := kbfsOpsInit(t, false)
	defer kbfsTestShutdown(mockCtrl, config)

	userID1 := keybase1.MakeTestUID(15)
	id1, h1, rmd1 := newDir(config, 1, true, false)
	h1.Writers = append(h1.Writers, userID1)
	expectUserCalls(h1, config)

	userID2 := keybase1.MakeTestUID(20)
	id2, h2, rmd2 := newDir(config, 2, true, false)
	h2.Writers = append(h2.Writers, userID2)
	expectUserCalls(h2, config)

	rootID1 := BlockID{41}
	aID1 := BlockID{42}
	node1 := PathNode{makeBP(rootID1, &rmd1.MD, config, userID1, 0), ""}
	aNode1 := PathNode{makeBP(aID1, &rmd1.MD, config, userID1, 0), "a"}
	p1 := Path{TopDir: id1, Path: []PathNode{node1, aNode1}}

	rootID2 := BlockID{38}
	aID2 := BlockID{39}
	node2 := PathNode{makeBP(rootID2, &rmd2.MD, config, userID2, 0), ""}
	aNode2 := PathNode{makeBP(aID2, &rmd2.MD, config, userID2, 0), "a"}
	p2 := Path{TopDir: id2, Path: []PathNode{node2, aNode2}}

	expectedErr := &RenameAcrossDirsError{}

	if _, _, err := config.KBFSOps().Rename(p1, "b", p2, "c"); err == nil {
		t.Errorf("Got no expected error on rename")
	} else if err.Error() != expectedErr.Error() {
		t.Errorf("Got unexpected error on rename: %v", err)
	}
}

func TestRenameFailAcrossBranches(t *testing.T) {
	mockCtrl, config := kbfsOpsInit(t, false)
	defer kbfsTestShutdown(mockCtrl, config)

	userID1 := keybase1.MakeTestUID(15)
	id1, h1, rmd1 := newDir(config, 1, true, false)
	h1.Writers = append(h1.Writers, userID1)
	expectUserCalls(h1, config)

	rootID1 := BlockID{41}
	aID1 := BlockID{42}
	node1 := PathNode{makeBP(rootID1, &rmd1.MD, config, userID1, 0), ""}
	aNode1 := PathNode{makeBP(aID1, &rmd1.MD, config, userID1, 0), "a"}
	p1 := Path{TopDir: id1, Path: []PathNode{node1, aNode1}}
	p2 := Path{TopDir: id1, Branch: "test", Path: []PathNode{node1, aNode1}}

	expectedErr := &RenameAcrossDirsError{}
	if _, _, err := config.KBFSOps().Rename(p1, "b", p2, "c"); err == nil {
		t.Errorf("Got no expected error on rename")
	} else if err.Error() != expectedErr.Error() {
		t.Errorf("Got unexpected error on rename: %v", err)
	}
}

func bytesEqual(actual []byte, expected []byte) bool {
	// TODO: this must be built in somewhere
	if len(actual) != len(expected) {
		return false
	}
	for i, b := range actual {
		if expected[i] != b {
			return false
		}
	}
	return true
}

func TestKBFSOpsCacheReadFullSuccess(t *testing.T) {
	mockCtrl, config := kbfsOpsInit(t, false)
	defer kbfsTestShutdown(mockCtrl, config)

	u, id, rmd := makeIDAndRMD(config)

	rootID := BlockID{42}
	fileID := BlockID{43}
	fileBlock := NewFileBlock().(*FileBlock)
	fileBlock.Contents = []byte{1, 2, 3, 4, 5, 6, 7, 8, 9, 10}
	node := PathNode{makeBP(rootID, rmd, config, u, 0), ""}
	fileNode := PathNode{makeBP(fileID, rmd, config, u, 0), "f"}
	p := Path{TopDir: id, Path: []PathNode{node, fileNode}}

	expectGetBlock(config, fileNode.BlockPointer, fileBlock)

	n := len(fileBlock.Contents)
	dest := make([]byte, n, n)
	if n2, err := config.KBFSOps().Read(p, dest, 0); err != nil {
		t.Errorf("Got error on read: %v", err)
	} else if n2 != int64(n) {
		t.Errorf("Read the wrong number of bytes: %d", n2)
	} else if !bytesEqual(dest, fileBlock.Contents) {
		t.Errorf("Read bad contents: %v", dest)
	}
}

func TestKBFSOpsCacheReadPartialSuccess(t *testing.T) {
	mockCtrl, config := kbfsOpsInit(t, false)
	defer kbfsTestShutdown(mockCtrl, config)

	u, id, rmd := makeIDAndRMD(config)

	rootID := BlockID{42}
	fileID := BlockID{43}
	fileBlock := NewFileBlock().(*FileBlock)
	fileBlock.Contents = []byte{1, 2, 3, 4, 5, 6, 7, 8, 9, 10}
	node := PathNode{makeBP(rootID, rmd, config, u, 0), ""}
	fileNode := PathNode{makeBP(fileID, rmd, config, u, 0), "f"}
	p := Path{TopDir: id, Path: []PathNode{node, fileNode}}

	expectGetBlock(config, fileNode.BlockPointer, fileBlock)

	dest := make([]byte, 4, 4)
	if n, err := config.KBFSOps().Read(p, dest, 2); err != nil {
		t.Errorf("Got error on read: %v", err)
	} else if n != 4 {
		t.Errorf("Read the wrong number of bytes: %d", n)
	} else if !bytesEqual(dest, fileBlock.Contents[2:6]) {
		t.Errorf("Read bad contents: %v", dest)
	}
}

func TestKBFSOpsCacheReadFullMultiBlockSuccess(t *testing.T) {
	mockCtrl, config := kbfsOpsInit(t, false)
	defer kbfsTestShutdown(mockCtrl, config)

	u, id, rmd := makeIDAndRMD(config)

	rootID := BlockID{42}
	fileID := BlockID{43}
	id1 := BlockID{44}
	id2 := BlockID{45}
	id3 := BlockID{46}
	id4 := BlockID{47}
	fileBlock := NewFileBlock().(*FileBlock)
	fileBlock.IsInd = true
	fileBlock.IPtrs = []IndirectFilePtr{
		IndirectFilePtr{makeBP(id1, rmd, config, u, 0), 0},
		IndirectFilePtr{makeBP(id2, rmd, config, u, 6), 5},
		IndirectFilePtr{makeBP(id3, rmd, config, u, 7), 10},
		IndirectFilePtr{makeBP(id4, rmd, config, u, 8), 15},
	}
	block1 := NewFileBlock().(*FileBlock)
	block1.Contents = []byte{5, 4, 3, 2, 1}
	block2 := NewFileBlock().(*FileBlock)
	block2.Contents = []byte{10, 9, 8, 7, 6}
	block3 := NewFileBlock().(*FileBlock)
	block3.Contents = []byte{15, 14, 13, 12, 11}
	block4 := NewFileBlock().(*FileBlock)
	block4.Contents = []byte{20, 19, 18, 17, 16}
	node := PathNode{makeBP(rootID, rmd, config, u, 0), ""}
	fileNode := PathNode{makeBP(fileID, rmd, config, u, 0), "a"}
	p := Path{TopDir: id, Path: []PathNode{node, fileNode}}

	expectGetBlock(config, fileNode.BlockPointer, fileBlock)
	expectGetBlock(config, fileBlock.IPtrs[0].BlockPointer, block1)
	expectGetBlock(config, fileBlock.IPtrs[1].BlockPointer, block2)
	expectGetBlock(config, fileBlock.IPtrs[2].BlockPointer, block3)
	expectGetBlock(config, fileBlock.IPtrs[3].BlockPointer, block4)

	n := 20
	dest := make([]byte, n, n)
	fullContents := append(block1.Contents, block2.Contents...)
	fullContents = append(fullContents, block3.Contents...)
	fullContents = append(fullContents, block4.Contents...)
	if n2, err := config.KBFSOps().Read(p, dest, 0); err != nil {
		t.Errorf("Got error on read: %v", err)
	} else if n2 != int64(n) {
		t.Errorf("Read the wrong number of bytes: %d", n2)
	} else if !bytesEqual(dest, fullContents) {
		t.Errorf("Read bad contents: %v", dest)
	}
}

func TestKBFSOpsCacheReadPartialMultiBlockSuccess(t *testing.T) {
	mockCtrl, config := kbfsOpsInit(t, false)
	defer kbfsTestShutdown(mockCtrl, config)

	u, id, rmd := makeIDAndRMD(config)

	rootID := BlockID{42}
	fileID := BlockID{43}
	id1 := BlockID{44}
	id2 := BlockID{45}
	id3 := BlockID{46}
	id4 := BlockID{47}
	fileBlock := NewFileBlock().(*FileBlock)
	fileBlock.IsInd = true
	fileBlock.IPtrs = []IndirectFilePtr{
		IndirectFilePtr{makeBP(id1, rmd, config, u, 0), 0},
		IndirectFilePtr{makeBP(id2, rmd, config, u, 6), 5},
		IndirectFilePtr{makeBP(id3, rmd, config, u, 7), 10},
		IndirectFilePtr{makeBP(id4, rmd, config, u, 8), 15},
	}
	block1 := NewFileBlock().(*FileBlock)
	block1.Contents = []byte{5, 4, 3, 2, 1}
	block2 := NewFileBlock().(*FileBlock)
	block2.Contents = []byte{10, 9, 8, 7, 6}
	block3 := NewFileBlock().(*FileBlock)
	block3.Contents = []byte{15, 14, 13, 12, 11}
	block4 := NewFileBlock().(*FileBlock)
	block4.Contents = []byte{20, 19, 18, 17, 16}
	node := PathNode{makeBP(rootID, rmd, config, u, 0), ""}
	fileNode := PathNode{makeBP(fileID, rmd, config, u, 0), "a"}
	p := Path{TopDir: id, Path: []PathNode{node, fileNode}}

	expectGetBlock(config, fileNode.BlockPointer, fileBlock)
	expectGetBlock(config, fileBlock.IPtrs[0].BlockPointer, block1)
	expectGetBlock(config, fileBlock.IPtrs[1].BlockPointer, block2)
	expectGetBlock(config, fileBlock.IPtrs[2].BlockPointer, block3)

	n := 10
	dest := make([]byte, n, n)
	contents := append(block1.Contents[3:], block2.Contents...)
	contents = append(contents, block3.Contents[:3]...)
	if n2, err := config.KBFSOps().Read(p, dest, 3); err != nil {
		t.Errorf("Got error on read: %v", err)
	} else if n2 != int64(n) {
		t.Errorf("Read the wrong number of bytes: %d", n2)
	} else if !bytesEqual(dest, contents) {
		t.Errorf("Read bad contents: %v", dest)
	}
}

func TestKBFSOpsCacheReadFailPastEnd(t *testing.T) {
	mockCtrl, config := kbfsOpsInit(t, false)
	defer kbfsTestShutdown(mockCtrl, config)

	u, id, rmd := makeIDAndRMD(config)

	rootID := BlockID{42}
	fileID := BlockID{43}
	fileBlock := NewFileBlock().(*FileBlock)
	fileBlock.Contents = []byte{1, 2, 3, 4, 5, 6, 7, 8, 9, 10}
	node := PathNode{makeBP(rootID, rmd, config, u, 0), ""}
	fileNode := PathNode{makeBP(fileID, rmd, config, u, 0), "f"}
	p := Path{TopDir: id, Path: []PathNode{node, fileNode}}

	expectGetBlock(config, fileNode.BlockPointer, fileBlock)

	dest := make([]byte, 4, 4)
	if n, err := config.KBFSOps().Read(p, dest, 10); err != nil {
		t.Errorf("Got error on read: %v", err)
	} else if n != 0 {
		t.Errorf("Read the wrong number of bytes: %d", n)
	}
}

func TestKBFSOpsServerReadFullSuccess(t *testing.T) {
	mockCtrl, config := kbfsOpsInit(t, false)
	defer kbfsTestShutdown(mockCtrl, config)

	u, id, rmd := makeIDAndRMD(config)

	rootID := BlockID{42}
	fileID := BlockID{43}
	fileBlock := NewFileBlock().(*FileBlock)
	fileBlock.Contents = []byte{1, 2, 3, 4, 5, 6, 7, 8, 9, 10}
<<<<<<< HEAD
	node := PathNode{BlockPointer{rootID, rmd.LatestKeyGeneration(), config.DataVersion(), u, 0}, ""}
	fileBlockPtr := BlockPointer{fileID, rmd.LatestKeyGeneration(), config.DataVersion(), u, 15}
	fileNode := PathNode{fileBlockPtr, "f"}
	p := Path{id, []PathNode{node, fileNode}}

	// cache miss means fetching metadata and getting read key
	err := &NoSuchBlockError{rootID}
	config.mockBcache.EXPECT().Get(fileID).Return(nil, err)
=======
	node := PathNode{makeBP(rootID, rmd, config, u, 0), ""}
	fileBlockPtr := makeBP(fileID, rmd, config, u, 15)
	fileNode := PathNode{fileBlockPtr, "f"}
	p := Path{TopDir: id, Path: []PathNode{node, fileNode}}

	// cache miss means fetching metadata and getting read key
	err := &NoSuchBlockError{rootID}
	config.mockBcache.EXPECT().Get(ptrMatcher{fileNode.BlockPointer}, p.Branch).
		Return(nil, err)
>>>>>>> 9e654358
	expectGetTLFCryptKeyForBlockDecryption(config, rmd, fileBlockPtr)
	expectBlock(config, fileID, fileBlock, nil)
	config.mockBcache.EXPECT().Put(fileID, gomock.Any()).Return(nil)

	n := len(fileBlock.Contents)
	dest := make([]byte, n, n)
	if n2, err := config.KBFSOps().Read(p, dest, 0); err != nil {
		t.Errorf("Got error on read: %v", err)
	} else if n2 != int64(n) {
		t.Errorf("Read the wrong number of bytes: %d", n2)
	} else if !bytesEqual(dest, fileBlock.Contents) {
		t.Errorf("Read bad contents: %v", dest)
	}
}

func TestKBFSOpsServerReadFailNoSuchBlock(t *testing.T) {
	mockCtrl, config := kbfsOpsInit(t, false)
	defer kbfsTestShutdown(mockCtrl, config)

	u, id, rmd := makeIDAndRMD(config)

	rootID := BlockID{42}
	fileID := BlockID{43}
	fileBlock := NewFileBlock().(*FileBlock)
	fileBlock.Contents = []byte{1, 2, 3, 4, 5, 6, 7, 8, 9, 10}
<<<<<<< HEAD
	node := PathNode{BlockPointer{rootID, rmd.LatestKeyGeneration(), config.DataVersion(), u, 0}, ""}
	fileBlockPtr := BlockPointer{fileID, rmd.LatestKeyGeneration(), config.DataVersion(), u, 0}
	fileNode := PathNode{fileBlockPtr, "f"}
	p := Path{id, []PathNode{node, fileNode}}

	// cache miss means fetching metadata and getting read key
	err := &NoSuchBlockError{rootID}
	config.mockBcache.EXPECT().Get(fileID).Return(nil, err)
=======
	node := PathNode{makeBP(rootID, rmd, config, u, 0), ""}
	fileBlockPtr := makeBP(fileID, rmd, config, u, 0)
	fileNode := PathNode{fileBlockPtr, "f"}
	p := Path{TopDir: id, Path: []PathNode{node, fileNode}}

	// cache miss means fetching metadata and getting read key
	err := &NoSuchBlockError{rootID}
	config.mockBcache.EXPECT().Get(ptrMatcher{fileNode.BlockPointer}, p.Branch).
		Return(nil, err)
>>>>>>> 9e654358
	expectGetTLFCryptKeyForBlockDecryption(config, rmd, fileBlockPtr)
	expectBlock(config, fileID, fileBlock, err)

	n := len(fileBlock.Contents)
	dest := make([]byte, n, n)
	if _, err2 := config.KBFSOps().Read(p, dest, 0); err == nil {
		t.Errorf("Got no expected error")
	} else if err2 != err {
		t.Errorf("Got unexpected error: %v", err2)
	}
}

func setRmdAfterWrite(config *ConfigMock, newRmd **RootMetadata) {
	config.mockMdcache.EXPECT().Put(gomock.Any(), gomock.Any()).
		Do(func(id MdID, rmd *RootMetadata) {
		if newRmd != nil {
			*newRmd = rmd
		}
	})
}

func TestKBFSOpsWriteNewBlockSuccess(t *testing.T) {
	mockCtrl, config := kbfsOpsInit(t, true)
	defer kbfsTestShutdown(mockCtrl, config)

	userID, id, rmd := makeIDAndRMD(config)

	rootID := BlockID{42}
	fileID := BlockID{43}
	rootBlock := NewDirBlock().(*DirBlock)
	rootBlock.Children["f"] = DirEntry{
		BlockPointer: BlockPointer{ID: fileID, QuotaSize: 1}}
	fileBlock := NewFileBlock().(*FileBlock)
	node := PathNode{makeBP(rootID, rmd, config, userID, 0), ""}
	fileNode := PathNode{makeBP(fileID, rmd, config, userID, 1), "f"}
	p := Path{TopDir: id, Path: []PathNode{node, fileNode}}
	data := []byte{1, 2, 3, 4, 5, 6, 7, 8, 9, 10}

	expectGetBlock(config, node.BlockPointer, rootBlock)
	expectGetBlock(config, fileNode.BlockPointer, fileBlock)
	config.mockBsplit.EXPECT().CopyUntilSplit(
		gomock.Any(), gomock.Any(), data, int64(0)).
		Do(func(block *FileBlock, lb bool, data []byte, off int64) {
		block.Contents = data
	}).Return(int64(len(data)))
	var newFileBlock *FileBlock
	config.mockBcache.EXPECT().PutDirty(fileNode.BlockPointer, MasterBranch,
		gomock.Any()).
		Do(func(ptr BlockPointer, branch BranchName, block Block) {
		newFileBlock = block.(*FileBlock)
	}).Return(nil)
	var newRootBlock *DirBlock
	config.mockBcache.EXPECT().PutDirty(node.BlockPointer, MasterBranch,
		gomock.Any()).
		Do(func(ptr BlockPointer, branch BranchName, block Block) {
		newRootBlock = block.(*DirBlock)
	}).Return(nil)
	setRmdAfterWrite(config, nil)

	if err := config.KBFSOps().Write(p, data, 0); err != nil {
		t.Errorf("Got error on write: %v", err)
	} else if len(config.observer.localUpdatePath.Path) != len(p.Path) {
		t.Errorf("Missing or incorrect local update during write: %s",
			config.observer.localUpdatePath)
	} else if !bytesEqual(data, newFileBlock.Contents) {
		t.Errorf("Wrote bad contents: %v", data)
	} else if newRootBlock.Children["f"].Writer != userID {
		t.Errorf("Wrong last writer: %v", newRootBlock.Children["f"].Writer)
	} else if newRootBlock.Children["f"].Size != uint64(len(data)) {
		t.Errorf("Wrong size for written file: %d",
			newRootBlock.Children["f"].Size)
	}
}

func TestKBFSOpsWriteExtendSuccess(t *testing.T) {
	mockCtrl, config := kbfsOpsInit(t, true)
	defer kbfsTestShutdown(mockCtrl, config)

	userID, id, rmd := makeIDAndRMD(config)

	rootID := BlockID{42}
	fileID := BlockID{43}
	rootBlock := NewDirBlock().(*DirBlock)
	rootBlock.Children["f"] = DirEntry{
		BlockPointer: BlockPointer{ID: fileID, QuotaSize: 1}}
	fileBlock := NewFileBlock().(*FileBlock)
	fileBlock.Contents = []byte{1, 2, 3, 4, 5}
	node := PathNode{makeBP(rootID, rmd, config, userID, 0), ""}
	fileNode := PathNode{makeBP(fileID, rmd, config, userID, 0), "f"}
	p := Path{TopDir: id, Path: []PathNode{node, fileNode}}
	data := []byte{6, 7, 8, 9, 10}
	expectedFullData := []byte{1, 2, 3, 4, 5, 6, 7, 8, 9, 10}

	expectGetBlock(config, node.BlockPointer, rootBlock)
	expectGetBlock(config, fileNode.BlockPointer, fileBlock)
	config.mockBsplit.EXPECT().CopyUntilSplit(
		gomock.Any(), gomock.Any(), data, int64(5)).
		Do(func(block *FileBlock, lb bool, data []byte, off int64) {
		block.Contents = expectedFullData
	}).Return(int64(len(data)))
	var newFileBlock *FileBlock
	config.mockBcache.EXPECT().PutDirty(fileNode.BlockPointer, MasterBranch,
		gomock.Any()).
		Do(func(ptr BlockPointer, branch BranchName, block Block) {
		newFileBlock = block.(*FileBlock)
	}).Return(nil)
	config.mockBcache.EXPECT().PutDirty(node.BlockPointer, MasterBranch,
		gomock.Any()).Return(nil)
	setRmdAfterWrite(config, nil)

	if err := config.KBFSOps().Write(p, data, 5); err != nil {
		t.Errorf("Got error on write: %v", err)
	} else if len(config.observer.localUpdatePath.Path) != len(p.Path) {
		t.Errorf("Missing or incorrect local update during write: %s",
			config.observer.localUpdatePath)
	} else if !bytesEqual(expectedFullData, newFileBlock.Contents) {
		t.Errorf("Wrote bad contents: %v", data)
	}
}

func TestKBFSOpsWritePastEndSuccess(t *testing.T) {
	mockCtrl, config := kbfsOpsInit(t, true)
	defer kbfsTestShutdown(mockCtrl, config)

	userID, id, rmd := makeIDAndRMD(config)

	rootID := BlockID{42}
	fileID := BlockID{43}
	rootBlock := NewDirBlock().(*DirBlock)
	rootBlock.Children["f"] = DirEntry{
		BlockPointer: BlockPointer{ID: fileID, QuotaSize: 1}}
	fileBlock := NewFileBlock().(*FileBlock)
	fileBlock.Contents = []byte{1, 2, 3, 4, 5}
	node := PathNode{makeBP(rootID, rmd, config, userID, 0), ""}
	fileNode := PathNode{makeBP(fileID, rmd, config, userID, 0), "f"}
	p := Path{TopDir: id, Path: []PathNode{node, fileNode}}
	data := []byte{6, 7, 8, 9, 10}
	expectedFullData := []byte{1, 2, 3, 4, 5, 0, 0, 6, 7, 8, 9, 10}

	expectGetBlock(config, node.BlockPointer, rootBlock)
	expectGetBlock(config, fileNode.BlockPointer, fileBlock)
	config.mockBsplit.EXPECT().CopyUntilSplit(
		gomock.Any(), gomock.Any(), data, int64(7)).
		Do(func(block *FileBlock, lb bool, data []byte, off int64) {
		block.Contents = expectedFullData
	}).Return(int64(len(data)))
	var newFileBlock *FileBlock
	config.mockBcache.EXPECT().PutDirty(fileNode.BlockPointer, MasterBranch,
		gomock.Any()).
		Do(func(ptr BlockPointer, branch BranchName, block Block) {
		newFileBlock = block.(*FileBlock)
	}).Return(nil)
	config.mockBcache.EXPECT().PutDirty(node.BlockPointer, MasterBranch,
		gomock.Any()).Return(nil)
	setRmdAfterWrite(config, nil)

	if err := config.KBFSOps().Write(p, data, 7); err != nil {
		t.Errorf("Got error on write: %v", err)
	} else if len(config.observer.localUpdatePath.Path) != len(p.Path) {
		t.Errorf("Missing or incorrect local update during write: %s",
			config.observer.localUpdatePath)
	} else if !bytesEqual(expectedFullData, newFileBlock.Contents) {
		t.Errorf("Wrote bad contents: %v", data)
	}
}

func TestKBFSOpsWriteCauseSplit(t *testing.T) {
	mockCtrl, config := kbfsOpsInit(t, true)
	defer kbfsTestShutdown(mockCtrl, config)

	userID, id, rmd := makeIDAndRMD(config)

	rootID := BlockID{42}
	fileID := BlockID{43}
	rootBlock := NewDirBlock().(*DirBlock)
	rootBlock.Children["f"] = DirEntry{
		BlockPointer: BlockPointer{ID: fileID, QuotaSize: 1}}
	fileBlock := NewFileBlock().(*FileBlock)
	fileBlock.Contents = []byte{}
	node := PathNode{makeBP(rootID, rmd, config, userID, 0), ""}
	fileNode := PathNode{makeBP(fileID, rmd, config, userID, 0), "f"}
	p := Path{TopDir: id, Path: []PathNode{node, fileNode}}
	newData := []byte{1, 2, 3, 4, 5, 6, 7, 8, 9, 10}
	expectedFullData := append([]byte{0}, newData...)

	expectGetBlockWithPut(config, node.BlockPointer, rootBlock)
	expectGetBlockWithPut(config, fileNode.BlockPointer, fileBlock)
	config.mockBcache.EXPECT().IsDirty(ptrMatcher{node.BlockPointer}, p.Branch).
		Return(false)

	// only copy the first half first
	config.mockBsplit.EXPECT().CopyUntilSplit(
		gomock.Any(), gomock.Any(), newData, int64(1)).
		Do(func(block *FileBlock, lb bool, data []byte, off int64) {
		block.Contents = append([]byte{0}, data[0:5]...)
	}).Return(int64(5))

	id1 := BlockID{44}
	id2 := BlockID{45}
	// new left block
	config.mockCrypto.EXPECT().MakeTemporaryBlockID().Return(id1, nil)
	// the code doesn't distinguish puts for new left blocks, so it
	// will check dirtiness once.
	config.mockBcache.EXPECT().IsDirty(ptrMatcher{BlockPointer{ID: id1}},
		p.Branch).Return(false)
	// new right block
	config.mockCrypto.EXPECT().MakeTemporaryBlockID().Return(id2, nil)

	config.mockBcache.EXPECT().PutDirty(ptrMatcher{BlockPointer{ID: id1}},
		MasterBranch, gomock.Any()).
		Do(func(ptr BlockPointer, branch BranchName, block Block) {
		config.mockBcache.EXPECT().Get(ptrMatcher{ptr}, branch).
			Return(block, nil)
		config.mockBcache.EXPECT().IsDirty(ptr, branch).
			AnyTimes().Return(true)
	}).Return(nil)
	config.mockBcache.EXPECT().PutDirty(ptrMatcher{BlockPointer{ID: id2}},
		MasterBranch, gomock.Any()).
		Do(func(ptr BlockPointer, branch BranchName, block Block) {
		config.mockBcache.EXPECT().Get(ptrMatcher{ptr}, branch).AnyTimes().
			Return(block, nil)
		config.mockBcache.EXPECT().IsDirty(ptr, branch).AnyTimes().Return(true)
	}).Return(nil)
	// next we'll get the right block again
	// then the second half
	config.mockBsplit.EXPECT().CopyUntilSplit(
		gomock.Any(), gomock.Any(), newData[5:10], int64(0)).
		Do(func(block *FileBlock, lb bool, data []byte, off int64) {
		block.Contents = data
	}).Return(int64(5))

	setRmdAfterWrite(config, nil)

	if err := config.KBFSOps().Write(p, newData, 1); err != nil {
		t.Errorf("Got error on write: %v", err)
	}
	b, _ := config.BlockCache().Get(node.BlockPointer, p.Branch)
	newRootBlock := b.(*DirBlock)
	b, _ = config.BlockCache().Get(fileNode.BlockPointer, p.Branch)
	pblock := b.(*FileBlock)
	b, _ = config.BlockCache().Get(BlockPointer{ID: id1}, p.Branch)
	block1 := b.(*FileBlock)
	b, _ = config.BlockCache().Get(BlockPointer{ID: id2}, p.Branch)
	block2 := b.(*FileBlock)

	if len(config.observer.localUpdatePath.Path) != len(p.Path) {
		t.Errorf("Missing or incorrect local update during write: %s",
			config.observer.localUpdatePath)
	} else if !bytesEqual(expectedFullData[0:6], block1.Contents) {
		t.Errorf("Wrote bad contents to block 1: %v", block1.Contents)
	} else if !bytesEqual(expectedFullData[6:11], block2.Contents) {
		t.Errorf("Wrote bad contents to block 2: %v", block2.Contents)
	} else if !pblock.IsInd {
		t.Errorf("Parent block is not indirect!")
	} else if len(pblock.IPtrs) != 2 {
		t.Errorf("Wrong number of pointers in pblock: %v", pblock.IPtrs)
	} else if pblock.IPtrs[0].ID != id1 {
		t.Errorf("Parent block has wrong id for block 1: %v (vs. %v)",
			pblock.IPtrs[0].ID, id1)
	} else if pblock.IPtrs[1].ID != id2 {
		t.Errorf("Parent block has wrong id for block 2: %v",
			pblock.IPtrs[1].ID)
	} else if pblock.IPtrs[0].Off != 0 {
		t.Errorf("Parent block has wrong offset for block 1: %d",
			pblock.IPtrs[0].Off)
	} else if pblock.IPtrs[1].Off != 6 {
		t.Errorf("Parent block has wrong offset for block 5: %d",
			pblock.IPtrs[1].Off)
	} else if newRootBlock.Children["f"].Size != uint64(11) {
		t.Errorf("Wrong size for written file: %d",
			newRootBlock.Children["f"].Size)
	}
}

func TestKBFSOpsWriteOverMultipleBlocks(t *testing.T) {
	mockCtrl, config := kbfsOpsInit(t, true)
	defer kbfsTestShutdown(mockCtrl, config)

	userID, id, rmd := makeIDAndRMD(config)

	rootID := BlockID{42}
	fileID := BlockID{43}
	id1 := BlockID{44}
	id2 := BlockID{45}
	rootBlock := NewDirBlock().(*DirBlock)
	rootBlock.Children["f"] = DirEntry{
		BlockPointer: BlockPointer{ID: fileID, Writer: userID}, Size: 10}
	fileBlock := NewFileBlock().(*FileBlock)
	fileBlock.IsInd = true
	fileBlock.IPtrs = []IndirectFilePtr{
		IndirectFilePtr{makeBP(id1, rmd, config, userID, 5), 0},
		IndirectFilePtr{makeBP(id2, rmd, config, userID, 6), 5},
	}
	block1 := NewFileBlock().(*FileBlock)
	block1.Contents = []byte{5, 4, 3, 2, 1}
	block2 := NewFileBlock().(*FileBlock)
	block2.Contents = []byte{10, 9, 8, 7, 6}
	node := PathNode{makeBP(rootID, rmd, config, userID, 0), ""}
	fileNode := PathNode{makeBP(fileID, rmd, config, userID, 0), "f"}
	p := Path{TopDir: id, Path: []PathNode{node, fileNode}}
	data := []byte{1, 2, 3, 4, 5}
	expectedFullData := []byte{5, 4, 1, 2, 3, 4, 5, 8, 7, 6}

	expectGetBlock(config, node.BlockPointer, rootBlock)
	expectGetBlock(config, fileNode.BlockPointer, fileBlock)
	expectGetBlock(config, fileBlock.IPtrs[0].BlockPointer, block1)
	expectGetBlock(config, fileBlock.IPtrs[1].BlockPointer, block2)
	// only copy the first half first
	config.mockBsplit.EXPECT().CopyUntilSplit(
		gomock.Any(), gomock.Any(), data, int64(2)).
		Do(func(block *FileBlock, lb bool, data []byte, off int64) {
		block.Contents = append(block1.Contents[0:2], data[0:3]...)
	}).Return(int64(3))

	// The parent is always dirtied so that we can sync properly later
	config.mockBcache.EXPECT().PutDirty(fileNode.BlockPointer, p.Branch,
		gomock.Any()).AnyTimes().Return(nil)

	var newBlock1 *FileBlock
	var newBlock2 *FileBlock
	// updated copy of block1
	c1 := config.mockBcache.EXPECT().PutDirty(gomock.Any(), p.Branch,
		gomock.Any()).
		Do(func(ptr BlockPointer, branch BranchName, block Block) {
		newBlock1 = block.(*FileBlock)
	}).Return(nil)

	// update block 2
	config.mockBsplit.EXPECT().CopyUntilSplit(
		gomock.Any(), gomock.Any(), data[3:], int64(0)).
		Do(func(block *FileBlock, lb bool, data []byte, off int64) {
		block.Contents = append(data, block2.Contents[2:]...)
	}).Return(int64(2))

	// updated copy of block2
	config.mockBcache.EXPECT().PutDirty(gomock.Any(), p.Branch, gomock.Any()).
		Do(func(ptr BlockPointer, branch BranchName, block Block) {
		newBlock2 = block.(*FileBlock)
	}).After(c1).Return(nil)

	var newRmd *RootMetadata
	setRmdAfterWrite(config, &newRmd)

	if err := config.KBFSOps().Write(p, data, 2); err != nil {
		t.Errorf("Got error on write: %v", err)
	} else if len(config.observer.localUpdatePath.Path) != len(p.Path) {
		t.Errorf("Missing or incorrect local update during write: %s",
			config.observer.localUpdatePath)
	} else if !bytesEqual(expectedFullData[0:5], newBlock1.Contents) {
		t.Errorf("Wrote bad contents to block 1: %v", block1.Contents)
	} else if !bytesEqual(expectedFullData[5:10], newBlock2.Contents) {
		t.Errorf("Wrote bad contents to block 2: %v", block2.Contents)
	}

	index := len(p.Path) - 1
	checkBlockChange(t, newRmd.data.UnrefBlocks.Changes, p, index, 0, id1)
	checkBlockChange(t, newRmd.data.UnrefBlocks.Changes, p, index, 0, id2)
}

// Read tests check the same error cases, so no need for similar write
// error tests

func TestKBFSOpsTruncateToZeroSuccess(t *testing.T) {
	mockCtrl, config := kbfsOpsInit(t, true)
	defer kbfsTestShutdown(mockCtrl, config)

	userID, id, rmd := makeIDAndRMD(config)

	rootID := BlockID{42}
	fileID := BlockID{43}
	rootBlock := NewDirBlock().(*DirBlock)
	rootBlock.Children["f"] = DirEntry{
		BlockPointer: BlockPointer{ID: fileID, QuotaSize: 1}}
	fileBlock := NewFileBlock().(*FileBlock)
	fileBlock.Contents = []byte{1, 2, 3, 4, 5, 6, 7, 8, 9, 10}
	node := PathNode{makeBP(rootID, rmd, config, userID, 0), ""}
	fileNode := PathNode{makeBP(fileID, rmd, config, userID, 0), "f"}
	p := Path{TopDir: id, Path: []PathNode{node, fileNode}}

	expectGetBlock(config, node.BlockPointer, rootBlock)
	expectGetBlock(config, fileNode.BlockPointer, fileBlock)
	var newFileBlock *FileBlock
	config.mockBcache.EXPECT().PutDirty(fileNode.BlockPointer, MasterBranch,
		gomock.Any()).
		Do(func(ptr BlockPointer, branch BranchName, block Block) {
		newFileBlock = block.(*FileBlock)
	}).Return(nil)
	var newRootBlock *DirBlock
	config.mockBcache.EXPECT().PutDirty(node.BlockPointer, MasterBranch,
		gomock.Any()).
		Do(func(ptr BlockPointer, branch BranchName, block Block) {
		newRootBlock = block.(*DirBlock)
	}).Return(nil)

	setRmdAfterWrite(config, nil)

	data := []byte{}
	if err := config.KBFSOps().Truncate(p, 0); err != nil {
		t.Errorf("Got error on truncate: %v", err)
	} else if len(config.observer.localUpdatePath.Path) != len(p.Path) {
		t.Errorf("Missing or incorrect local update during truncate: %s",
			config.observer.localUpdatePath)
	} else if !bytesEqual(data, newFileBlock.Contents) {
		t.Errorf("Wrote bad contents: %v", newFileBlock.Contents)
	} else if newRootBlock.Children["f"].Writer != userID {
		t.Errorf("Wrong last writer: %v", newRootBlock.Children["f"].Writer)
	} else if newRootBlock.Children["f"].Size != 0 {
		t.Errorf("Wrong size for written file: %d",
			newRootBlock.Children["f"].Size)
	}
}

func TestKBFSOpsTruncateSameSize(t *testing.T) {
	mockCtrl, config := kbfsOpsInit(t, false)
	defer kbfsTestShutdown(mockCtrl, config)

	u, id, rmd := makeIDAndRMD(config)

	rootID := BlockID{42}
	fileID := BlockID{43}
	rootBlock := NewDirBlock().(*DirBlock)
	rootBlock.Children["f"] = DirEntry{BlockPointer: BlockPointer{ID: fileID}}
	fileBlock := NewFileBlock().(*FileBlock)
	fileBlock.Contents = []byte{1, 2, 3, 4, 5, 6, 7, 8, 9, 10}
	node := PathNode{makeBP(rootID, rmd, config, u, 0), ""}
	fileNode := PathNode{makeBP(fileID, rmd, config, u, 0), "f"}
	p := Path{TopDir: id, Path: []PathNode{node, fileNode}}

	expectGetBlock(config, node.BlockPointer, rootBlock)
	expectGetBlock(config, fileNode.BlockPointer, fileBlock)

	data := fileBlock.Contents
	if err := config.KBFSOps().Truncate(p, 10); err != nil {
		t.Errorf("Got error on truncate: %v", err)
	} else if len(config.observer.localUpdatePath.Path) != 0 {
		t.Errorf("Unexpected local update during truncate: %s",
			config.observer.localUpdatePath)
	} else if !bytesEqual(data, fileBlock.Contents) {
		t.Errorf("Wrote bad contents: %v", data)
	}
}

func TestKBFSOpsTruncateSmallerSuccess(t *testing.T) {
	mockCtrl, config := kbfsOpsInit(t, true)
	defer kbfsTestShutdown(mockCtrl, config)

	userID, id, rmd := makeIDAndRMD(config)

	rootID := BlockID{42}
	fileID := BlockID{43}
	rootBlock := NewDirBlock().(*DirBlock)
	rootBlock.Children["f"] = DirEntry{
		BlockPointer: BlockPointer{ID: fileID, QuotaSize: 1}}
	fileBlock := NewFileBlock().(*FileBlock)
	fileBlock.Contents = []byte{1, 2, 3, 4, 5, 6, 7, 8, 9, 10}
	node := PathNode{makeBP(rootID, rmd, config, userID, 0), ""}
	fileNode := PathNode{makeBP(fileID, rmd, config, userID, 0), "f"}
	p := Path{TopDir: id, Path: []PathNode{node, fileNode}}

	expectGetBlock(config, node.BlockPointer, rootBlock)
	expectGetBlock(config, fileNode.BlockPointer, fileBlock)
	var newFileBlock *FileBlock
	config.mockBcache.EXPECT().PutDirty(fileNode.BlockPointer, p.Branch,
		gomock.Any()).
		Do(func(ptr BlockPointer, branch BranchName, block Block) {
		newFileBlock = block.(*FileBlock)
	}).Return(nil)
	config.mockBcache.EXPECT().PutDirty(node.BlockPointer, p.Branch,
		gomock.Any()).Return(nil)

	setRmdAfterWrite(config, nil)

	data := []byte{1, 2, 3, 4, 5}
	if err := config.KBFSOps().Truncate(p, 5); err != nil {
		t.Errorf("Got error on truncate: %v", err)
	} else if len(config.observer.localUpdatePath.Path) != len(p.Path) {
		t.Errorf("Missing or incorrect local update during truncate: %s",
			config.observer.localUpdatePath)
	} else if !bytesEqual(data, newFileBlock.Contents) {
		t.Errorf("Wrote bad contents: %v", data)
	}
}

func TestKBFSOpsTruncateRemovesABlock(t *testing.T) {
	mockCtrl, config := kbfsOpsInit(t, true)
	defer kbfsTestShutdown(mockCtrl, config)

	userID, id, rmd := makeIDAndRMD(config)

	rootID := BlockID{42}
	fileID := BlockID{43}
	id1 := BlockID{44}
	id2 := BlockID{45}
	rootBlock := NewDirBlock().(*DirBlock)
	rootBlock.Children["f"] = DirEntry{
		BlockPointer: BlockPointer{ID: fileID}, Size: 10}
	fileBlock := NewFileBlock().(*FileBlock)
	fileBlock.IsInd = true
	fileBlock.IPtrs = []IndirectFilePtr{
		IndirectFilePtr{makeBP(id1, rmd, config, userID, 5), 0},
		IndirectFilePtr{makeBP(id2, rmd, config, userID, 6), 5},
	}
	block1 := NewFileBlock().(*FileBlock)
	block1.Contents = []byte{5, 4, 3, 2, 1}
	block2 := NewFileBlock().(*FileBlock)
	block2.Contents = []byte{10, 9, 8, 7, 6}
	node := PathNode{makeBP(rootID, rmd, config, userID, 0), ""}
	fileNode := PathNode{makeBP(fileID, rmd, config, userID, 0), "f"}
	p := Path{TopDir: id, Path: []PathNode{node, fileNode}}

	expectGetBlock(config, node.BlockPointer, rootBlock)
	expectGetBlock(config, fileNode.BlockPointer, fileBlock)
	expectGetBlock(config, fileBlock.IPtrs[0].BlockPointer, block1)
	var newPBlock *FileBlock
	var newBlock1 *FileBlock
	c1 := config.mockBcache.EXPECT().PutDirty(fileNode.BlockPointer, p.Branch,
		gomock.Any()).
		Do(func(ptr BlockPointer, branch BranchName, block Block) {
		newPBlock = block.(*FileBlock)
	}).Return(nil)
	config.mockBcache.EXPECT().PutDirty(fileBlock.IPtrs[0].BlockPointer,
		p.Branch, gomock.Any()).
		Do(func(ptr BlockPointer, branch BranchName, block Block) {
		newBlock1 = block.(*FileBlock)
	}).After(c1).Return(nil)
	config.mockBcache.EXPECT().PutDirty(node.BlockPointer, p.Branch,
		gomock.Any()).Return(nil)

	var newRmd *RootMetadata
	setRmdAfterWrite(config, &newRmd)

	data := []byte{5, 4, 3, 2}
	if err := config.KBFSOps().Truncate(p, 4); err != nil {
		t.Errorf("Got error on truncate: %v", err)
	} else if len(config.observer.localUpdatePath.Path) != len(p.Path) {
		t.Errorf("Missing or incorrect local update during truncate: %s",
			config.observer.localUpdatePath)
	} else if !bytesEqual(data, newBlock1.Contents) {
		t.Errorf("Wrote bad contents: %v", newBlock1.Contents)
	} else if len(newPBlock.IPtrs) != 1 {
		t.Errorf("Wrong number of indirect pointers: %d", len(newPBlock.IPtrs))
	} else if newRmd.UnrefBytes != 0+5+6 {
		// The fileid and both blocks were all modified and marked dirty
		t.Errorf("Truncated block not correctly unref'd, unrefBytes = %d",
			rmd.UnrefBytes)
	}
	checkBlockChange(t, newRmd.data.UnrefBlocks.Changes, p,
		len(p.Path)-1, 0, id2)
}

func TestKBFSOpsTruncateBiggerSuccess(t *testing.T) {
	mockCtrl, config := kbfsOpsInit(t, true)
	defer kbfsTestShutdown(mockCtrl, config)

	userID, id, rmd := makeIDAndRMD(config)

	rootID := BlockID{42}
	fileID := BlockID{43}
	rootBlock := NewDirBlock().(*DirBlock)
	rootBlock.Children["f"] = DirEntry{
		BlockPointer: BlockPointer{ID: fileID, QuotaSize: 1}}
	fileBlock := NewFileBlock().(*FileBlock)
	fileBlock.Contents = []byte{1, 2, 3, 4, 5}
	node := PathNode{makeBP(rootID, rmd, config, userID, 0), ""}
	fileNode := PathNode{makeBP(fileID, rmd, config, userID, 0), "f"}
	p := Path{TopDir: id, Path: []PathNode{node, fileNode}}

	expectGetBlock(config, node.BlockPointer, rootBlock)
	expectGetBlock(config, fileNode.BlockPointer, fileBlock)
	config.mockBsplit.EXPECT().CopyUntilSplit(
		gomock.Any(), gomock.Any(), []byte{0, 0, 0, 0, 0}, int64(5)).
		Do(func(block *FileBlock, lb bool, data []byte, off int64) {
		block.Contents = append(block.Contents, data...)
	}).Return(int64(5))

	var newFileBlock *FileBlock
	config.mockBcache.EXPECT().PutDirty(fileNode.BlockPointer, p.Branch,
		gomock.Any()).
		Do(func(ptr BlockPointer, branch BranchName, block Block) {
		newFileBlock = block.(*FileBlock)
	}).Return(nil)
	config.mockBcache.EXPECT().PutDirty(node.BlockPointer, p.Branch,
		gomock.Any()).Return(nil)

	setRmdAfterWrite(config, nil)

	data := []byte{1, 2, 3, 4, 5, 0, 0, 0, 0, 0}
	if err := config.KBFSOps().Truncate(p, 10); err != nil {
		t.Errorf("Got error on truncate: %v", err)
	} else if len(config.observer.localUpdatePath.Path) != len(p.Path) {
		t.Errorf("Missing or incorrect local update during truncate: %s",
			config.observer.localUpdatePath)
	} else if !bytesEqual(data, newFileBlock.Contents) {
		t.Errorf("Wrote bad contents: %v", data)
	}
}

func testSetExSuccess(t *testing.T, entryType EntryType, ex bool) {
	mockCtrl, config := kbfsOpsInit(t, entryType != Sym)
	defer kbfsTestShutdown(mockCtrl, config)

	userID, id, rmd := makeIDAndRMD(config)

	rootID := BlockID{42}
	aID := BlockID{43}
	rootBlock := NewDirBlock().(*DirBlock)
	rootBlock.Children["a"] = DirEntry{
		BlockPointer: BlockPointer{ID: aID}, Size: 1, Type: entryType}
	node := PathNode{makeBP(rootID, rmd, config, userID, 0), ""}
	aNode := PathNode{makeBP(aID, rmd, config, userID, 0), "a"}
	p := Path{TopDir: id, Path: []PathNode{node, aNode}}

	expectGetBlock(config, node.BlockPointer, rootBlock)

	expectedChanges := 1
	// SetEx() should do nothing for symlinks.
	if entryType == Sym {
		expectedChanges = 0
	}

	var expectedPath Path
	var newRmd *RootMetadata
	var blocks []*DirBlock
	if entryType != Sym {
		// sync block
		blocks = make([]*DirBlock, 2)
		expectedPath, _ = expectSyncBlock(t, config, nil, userID, id, "",
			*p.ParentPath(), rmd, false, 0, 0, 0, nil, &newRmd, blocks)
		expectedPath.Path = append(expectedPath.Path, aNode)
	}

	// SetEx() should only change the type of File and Exec.
	var expectedType EntryType
	if entryType == File && ex {
		expectedType = Exec
	} else if entryType == Exec && !ex {
		expectedType = File
	} else {
		expectedType = entryType
	}

	// chmod a+x a
	if newP, err := config.KBFSOps().SetEx(p, ex); err != nil {
		t.Errorf("Got unexpected error on setex: %v", err)
	} else if expectedChanges != len(config.observer.batchUpdatePaths) {
		t.Errorf("got changed=%d, expected %d",
			len(config.observer.batchUpdatePaths), expectedChanges)
	} else {
		if blocks != nil {
			rootBlock = blocks[0]
		}
		if rootBlock.Children["a"].Type != expectedType {
			t.Errorf("a has type %s, expected %s",
				rootBlock.Children["a"].Type, expectedType)
		} else if entryType != Sym {
			// SetEx() should always change the ctime of
			// non-symlinks.
			// pretend it's a rename so only ctime gets checked
			checkNewPath(t, config, newP, expectedPath, newRmd, blocks,
				expectedType, "", true)
		}
	}
}

func TestSetExFileSuccess(t *testing.T) {
	testSetExSuccess(t, File, true)
}

func TestSetNoExFileSuccess(t *testing.T) {
	testSetExSuccess(t, File, false)
}

func TestSetExExecSuccess(t *testing.T) {
	testSetExSuccess(t, Exec, true)
}

func TestSetNoExExecSuccess(t *testing.T) {
	testSetExSuccess(t, Exec, false)
}

func TestSetExDirSuccess(t *testing.T) {
	testSetExSuccess(t, Dir, true)
}

func TestSetNoExDirSuccess(t *testing.T) {
	testSetExSuccess(t, Dir, false)
}

func TestSetExSymSuccess(t *testing.T) {
	testSetExSuccess(t, Sym, true)
}

func TestSetNoExSymSuccess(t *testing.T) {
	testSetExSuccess(t, Sym, false)
}

func TestSetExFailNoSuchName(t *testing.T) {
	mockCtrl, config := kbfsOpsInit(t, false)
	defer kbfsTestShutdown(mockCtrl, config)

	u, id, rmd := makeIDAndRMD(config)

	rootID := BlockID{42}
	aID := BlockID{43}
	rootBlock := NewDirBlock().(*DirBlock)
	node := PathNode{makeBP(rootID, rmd, config, u, 0), ""}
	aNode := PathNode{makeBP(aID, rmd, config, u, 0), "a"}
	p := Path{TopDir: id, Path: []PathNode{node, aNode}}

	expectGetBlock(config, node.BlockPointer, rootBlock)
	expectedErr := &NoSuchNameError{p.TailName()}

	// chmod a+x a
	if _, err := config.KBFSOps().SetEx(p, true); err == nil {
		t.Errorf("Got no expected error on setex")
	} else if err.Error() != expectedErr.Error() {
		t.Errorf("Got unexpected error on setex: %v", err)
	}
}

// Other SetEx failure cases are all the same as any other block sync

func TestSetMtimeSuccess(t *testing.T) {
	mockCtrl, config := kbfsOpsInit(t, true)
	defer kbfsTestShutdown(mockCtrl, config)

	userID, id, rmd := makeIDAndRMD(config)

	rootID := BlockID{42}
	aID := BlockID{43}
	rootBlock := NewDirBlock().(*DirBlock)
	rootBlock.Children["a"] = DirEntry{
		BlockPointer: BlockPointer{ID: aID}, Type: File}
	node := PathNode{makeBP(rootID, rmd, config, userID, 0), ""}
	aNode := PathNode{makeBP(aID, rmd, config, userID, 0), "a"}
	p := Path{TopDir: id, Path: []PathNode{node, aNode}}

	expectGetBlock(config, node.BlockPointer, rootBlock)
	// sync block
	var newRmd *RootMetadata
	blocks := make([]*DirBlock, 2)
	expectedPath, _ := expectSyncBlock(t, config, nil, userID, id, "",
		*p.ParentPath(), rmd, false, 0, 0, 0, nil, &newRmd, blocks)
	expectedPath.Path = append(expectedPath.Path, aNode)

	newMtime := time.Now()
	if newP, err := config.KBFSOps().SetMtime(p, &newMtime); err != nil {
		t.Errorf("Got unexpected error on setmtime: %v", err)
	} else if blocks[0].Children["a"].Mtime != newMtime.UnixNano() {
		t.Errorf("a has wrong mtime: %v", blocks[0].Children["a"].Mtime)
	} else {
		checkNewPath(t, config, newP, expectedPath, newRmd, blocks,
			Exec, "", false)
	}
}

func TestSetMtimeNull(t *testing.T) {
	mockCtrl, config := kbfsOpsInit(t, false)
	defer kbfsTestShutdown(mockCtrl, config)

	u, id, rmd := makeIDAndRMD(config)

	rootID := BlockID{42}
	aID := BlockID{43}
	rootBlock := NewDirBlock().(*DirBlock)
	oldMtime := time.Now().UnixNano()
	rootBlock.Children["a"] = DirEntry{
		BlockPointer: BlockPointer{ID: aID}, Type: File, Mtime: oldMtime}
	node := PathNode{makeBP(rootID, rmd, config, u, 0), ""}
	aNode := PathNode{makeBP(aID, rmd, config, u, 0), "a"}
	p := Path{TopDir: id, Path: []PathNode{node, aNode}}

	if newP, err := config.KBFSOps().SetMtime(p, nil); err != nil {
		t.Errorf("Got unexpected error on null setmtime: %v", err)
	} else if rootBlock.Children["a"].Mtime != oldMtime {
		t.Errorf("a has wrong mtime: %v", rootBlock.Children["a"].Mtime)
	} else if newP.Path[0].ID != p.Path[0].ID {
		t.Errorf("Got back a changed path for null setmtime test: %v", newP)
	}
}

func TestMtimeFailNoSuchName(t *testing.T) {
	mockCtrl, config := kbfsOpsInit(t, false)
	defer kbfsTestShutdown(mockCtrl, config)

	u, id, rmd := makeIDAndRMD(config)

	rootID := BlockID{42}
	aID := BlockID{43}
	rootBlock := NewDirBlock().(*DirBlock)
	node := PathNode{makeBP(rootID, rmd, config, u, 0), ""}
	aNode := PathNode{makeBP(aID, rmd, config, u, 0), "a"}
	p := Path{TopDir: id, Path: []PathNode{node, aNode}}

	expectGetBlock(config, node.BlockPointer, rootBlock)
	expectedErr := &NoSuchNameError{p.TailName()}

	newMtime := time.Now()
	if _, err := config.KBFSOps().SetMtime(p, &newMtime); err == nil {
		t.Errorf("Got no expected error on setmtime")
	} else if err.Error() != expectedErr.Error() {
		t.Errorf("Got unexpected error on setmtime: %v", err)
	}
}

// SetMtime failure cases are all the same as any other block sync

func TestSyncDirtySuccess(t *testing.T) {
	mockCtrl, config := kbfsOpsInit(t, true)
	defer kbfsTestShutdown(mockCtrl, config)

	userID, id, rmd := makeIDAndRMD(config)

	rootID := BlockID{42}
	aID := BlockID{43}
	rootBlock := NewDirBlock().(*DirBlock)
	rootBlock.Children["a"] = DirEntry{BlockPointer: BlockPointer{ID: aID}}
	aBlock := NewFileBlock().(*FileBlock)
	node := PathNode{makeBP(rootID, rmd, config, userID, 0), ""}
	aNode := PathNode{makeBP(aID, rmd, config, userID, 0), "a"}
	p := Path{TopDir: id, Path: []PathNode{node, aNode}}

	// fsync a
	config.mockBcache.EXPECT().IsDirty(ptrMatcher{aNode.BlockPointer},
		p.Branch).AnyTimes().Return(true)
	config.mockBcache.EXPECT().IsDirty(ptrMatcher{node.BlockPointer}, p.Branch).
		AnyTimes().Return(true)
	config.mockBcache.EXPECT().Get(ptrMatcher{node.BlockPointer}, p.Branch).
		AnyTimes().Return(rootBlock, nil)
	config.mockBcache.EXPECT().Get(ptrMatcher{aNode.BlockPointer}, p.Branch).
		AnyTimes().Return(aBlock, nil)

	// sync block
	var newRmd *RootMetadata
	blocks := make([]*DirBlock, 2)
	expectedPath, _ := expectSyncBlock(t, config, nil, userID, id, "", p,
		rmd, false, 0, 0, 0, nil, &newRmd, blocks)

	if newP, err := config.KBFSOps().Sync(p); err != nil {
		t.Errorf("Got unexpected error on sync: %v", err)
	} else {
		checkNewPath(t, config, newP, expectedPath, newRmd, blocks,
			Exec, "", false)
	}
}

func TestSyncCleanSuccess(t *testing.T) {
	mockCtrl, config := kbfsOpsInit(t, false)
	defer kbfsTestShutdown(mockCtrl, config)

	u, id, rmd := makeIDAndRMD(config)

	rootID := BlockID{42}
	aID := BlockID{43}
	node := PathNode{makeBP(rootID, rmd, config, u, 0), ""}
	aNode := PathNode{makeBP(aID, rmd, config, u, 0), "a"}
	p := Path{TopDir: id, Path: []PathNode{node, aNode}}

	// fsync a
	config.mockBcache.EXPECT().IsDirty(ptrMatcher{aNode.BlockPointer},
		p.Branch).Return(false)

	if newP, err := config.KBFSOps().Sync(p); err != nil {
		t.Errorf("Got unexpected error on sync: %v", err)
	} else if len(newP.Path) != len(p.Path) {
		// should be the exact same path back
		t.Errorf("Got a different length path back: %v", newP)
	} else {
		for i, n := range newP.Path {
			if n != p.Path[i] {
				t.Errorf("Node %d differed: %v", i, n)
			}
		}
	}
}

func expectSyncDirtyBlock(config *ConfigMock, ptr BlockPointer,
	block *FileBlock, splitAt int64, padSize int) *gomock.Call {
	branch := MasterBranch
	config.mockBcache.EXPECT().IsDirty(ptrMatcher{ptr}, branch).
		AnyTimes().Return(true)
	config.mockBcache.EXPECT().Get(ptrMatcher{ptr}, branch).
		AnyTimes().Return(block, nil)
	c1 := config.mockBsplit.EXPECT().CheckSplit(block).Return(splitAt)

	newID := BlockID{ptr.ID[0] + 100}
	// Ideally, we'd use the size of block.Contents at the time
	// that Ready() is called, but GoMock isn't expressive enough
	// for that.
	newEncBuf := make([]byte, len(block.Contents)+padSize)
	config.mockCrypto.EXPECT().MakeRandomBlockCryptKeyServerHalf().Return(BlockCryptKeyServerHalf{}, nil)
	config.mockCrypto.EXPECT().UnmaskBlockCryptKey(BlockCryptKeyServerHalf{}, TLFCryptKey{}).Return(BlockCryptKey{}, nil)
	c2 := config.mockBops.EXPECT().Ready(block, BlockCryptKey{}).
		After(c1).Return(newID, len(block.Contents), newEncBuf, nil)
	config.mockBcache.EXPECT().Finalize(ptrMatcher{ptr}, branch, newID).
		After(c2).Return(nil)
	config.mockBops.EXPECT().Put(newID, gomock.Any(), gomock.Any(),
		newEncBuf, gomock.Any()).Return(nil)
	return c2
}

func TestSyncDirtyMultiBlocksSuccess(t *testing.T) {
	mockCtrl, config := kbfsOpsInit(t, true)
	defer kbfsTestShutdown(mockCtrl, config)

	userID, id, rmd := makeIDAndRMD(config)

	rootID := BlockID{42}
	fileID := BlockID{43}
	id1 := BlockID{44}
	id2 := BlockID{45}
	id3 := BlockID{46}
	id4 := BlockID{47}
	rootBlock := NewDirBlock().(*DirBlock)
	rootBlock.Children["a"] = DirEntry{
		BlockPointer: BlockPointer{ID: fileID}, Size: 20}
	fileBlock := NewFileBlock().(*FileBlock)
	fileBlock.IsInd = true
	fileBlock.IPtrs = []IndirectFilePtr{
		IndirectFilePtr{makeBP(id1, rmd, config, userID, 5), 0},
		IndirectFilePtr{makeBP(id2, rmd, config,
			keybase1.MakeTestUID(0), 0), 5},
		IndirectFilePtr{makeBP(id3, rmd, config, userID, 7), 10},
		IndirectFilePtr{makeBP(id4, rmd, config, userID, 0), 15},
	}
	block1 := NewFileBlock().(*FileBlock)
	block1.Contents = []byte{5, 4, 3, 2, 1}
	block2 := NewFileBlock().(*FileBlock)
	block2.Contents = []byte{10, 9, 8, 7, 6}
	block3 := NewFileBlock().(*FileBlock)
	block3.Contents = []byte{10, 9, 8, 7, 6}
	block4 := NewFileBlock().(*FileBlock)
	block4.Contents = []byte{10, 9, 8, 7, 6}
	node := PathNode{makeBP(rootID, rmd, config, userID, 0), ""}
	fileNode := PathNode{makeBP(fileID, rmd, config, userID, 0), "a"}
	p := Path{TopDir: id, Path: []PathNode{node, fileNode}}

	// fsync a, only block 2 is dirty
	config.mockBcache.EXPECT().IsDirty(ptrMatcher{fileNode.BlockPointer},
		p.Branch).AnyTimes().Return(true)
	config.mockBcache.EXPECT().IsDirty(
		ptrMatcher{fileBlock.IPtrs[0].BlockPointer},
		p.Branch).AnyTimes().Return(false)
	config.mockBcache.EXPECT().IsDirty(
		ptrMatcher{fileBlock.IPtrs[2].BlockPointer},
		p.Branch).AnyTimes().Return(false)
	config.mockBcache.EXPECT().IsDirty(ptrMatcher{node.BlockPointer}, p.Branch).
		AnyTimes().Return(true)
	config.mockBcache.EXPECT().Get(ptrMatcher{node.BlockPointer}, p.Branch).
		AnyTimes().Return(rootBlock, nil)
	config.mockBcache.EXPECT().Get(ptrMatcher{fileNode.BlockPointer}, p.Branch).
		AnyTimes().Return(fileBlock, nil)

	// the split is good
	expectGetTLFCryptKeyForEncryption(config, rmd)
	pad2 := 5
	pad4 := 8
	expectSyncDirtyBlock(config, fileBlock.IPtrs[1].BlockPointer, block2,
		int64(0), pad2)
	expectSyncDirtyBlock(config, fileBlock.IPtrs[3].BlockPointer, block4,
		int64(0), pad4)

	// sync 2 blocks, plus their pad sizes
	refBytes := uint64((len(block2.Contents) + pad2) +
		(len(block4.Contents) + pad4))
	// Nothing will be unref'd here (the write/truncate would
	// have taken care of it)
	unrefBytes := uint64(0)
	f := func(md *RootMetadata) {
		index := len(p.Path) - 1
		checkBlockChange(t, md.data.RefBlocks.Changes, p, index, 0,
			BlockID{id2[0] + 100})
		checkBlockChange(t, md.data.RefBlocks.Changes, p, index, 0,
			BlockID{id4[0] + 100})
	}
	var newRmd *RootMetadata
	blocks := make([]*DirBlock, 2)
	expectedPath, _ :=
		expectSyncBlock(t, config, nil, userID, id, "", p, rmd, false, 0,
			refBytes, unrefBytes, f, &newRmd, blocks)
	config.mockBcache.EXPECT().Finalize(
		ptrMatcher{fileNode.BlockPointer}, p.Branch,
		expectedPath.Path[len(expectedPath.Path)-1].ID)
	config.mockBcache.EXPECT().Finalize(
		ptrMatcher{node.BlockPointer}, p.Branch,
		expectedPath.Path[len(expectedPath.Path)-2].ID)

	if newP, err := config.KBFSOps().Sync(p); err != nil {
		t.Errorf("Got unexpected error on sync: %v", err)
	} else if fileBlock.IPtrs[0].QuotaSize != 5 {
		t.Errorf("Indirect pointer quota size1 wrong: %d", fileBlock.IPtrs[0].QuotaSize)
	} else if fileBlock.IPtrs[1].Writer != userID {
		t.Errorf("Got unexpected writer: %s", fileBlock.IPtrs[1].Writer)
	} else if fileBlock.IPtrs[1].QuotaSize != 10 {
		t.Errorf("Indirect pointer quota size2 wrong: %d", fileBlock.IPtrs[1].QuotaSize)
	} else if fileBlock.IPtrs[2].QuotaSize != 7 {
		t.Errorf("Indirect pointer quota size3 wrong: %d", fileBlock.IPtrs[2].QuotaSize)
	} else if fileBlock.IPtrs[3].QuotaSize != 13 {
		t.Errorf("Indirect pointer quota size4 wrong: %d", fileBlock.IPtrs[3].QuotaSize)
	} else {
		checkNewPath(t, config, newP, expectedPath, newRmd, blocks,
			Exec, "", false)
	}
}

func TestSyncDirtyMultiBlocksSplitInBlockSuccess(t *testing.T) {
	mockCtrl, config := kbfsOpsInit(t, true)
	defer kbfsTestShutdown(mockCtrl, config)

	userID, id, rmd := makeIDAndRMD(config)

	rootID := BlockID{42}
	fileID := BlockID{43}
	id1 := BlockID{44}
	id2 := BlockID{45}
	id3 := BlockID{46}
	id4 := BlockID{47}
	rootBlock := NewDirBlock().(*DirBlock)
	rootBlock.Children["a"] = DirEntry{
		BlockPointer: BlockPointer{ID: fileID}, Size: 20}
	fileBlock := NewFileBlock().(*FileBlock)
	fileBlock.IsInd = true
	fileBlock.IPtrs = []IndirectFilePtr{
		IndirectFilePtr{makeBP(id1, rmd, config, userID, 10), 0},
		IndirectFilePtr{makeBP(id2, rmd, config, userID, 0), 5},
		IndirectFilePtr{makeBP(id3, rmd, config, userID, 0), 10},
		IndirectFilePtr{makeBP(id4, rmd, config, userID, 0), 15},
	}
	block1 := NewFileBlock().(*FileBlock)
	block1.Contents = []byte{5, 4, 3, 2, 1}
	block2 := NewFileBlock().(*FileBlock)
	block2.Contents = []byte{10, 9, 8, 7, 6}
	block3 := NewFileBlock().(*FileBlock)
	block3.Contents = []byte{15, 14, 13, 12, 11}
	block4 := NewFileBlock().(*FileBlock)
	block4.Contents = []byte{20, 19, 18, 17, 16}
	node := PathNode{makeBP(rootID, rmd, config, userID, 0), ""}
	fileNode := PathNode{makeBP(fileID, rmd, config, userID, 0), "a"}
	p := Path{TopDir: id, Path: []PathNode{node, fileNode}}

	// fsync a, only block 2 is dirty
<<<<<<< HEAD
	config.mockBcache.EXPECT().IsDirty(fileID).AnyTimes().Return(true)
	config.mockBcache.EXPECT().IsDirty(id1).AnyTimes().Return(false)
	config.mockBcache.EXPECT().IsDirty(id3).Times(2).Return(false)
	config.mockBcache.EXPECT().IsDirty(id4).AnyTimes().Return(false)
	config.mockBcache.EXPECT().IsDirty(rootID).AnyTimes().Return(true)
	config.mockBcache.EXPECT().Get(rootID).AnyTimes().Return(rootBlock, nil)
	config.mockBcache.EXPECT().Get(fileID).AnyTimes().Return(fileBlock, nil)
	config.mockBcache.EXPECT().Get(id3).Return(block3, nil)
=======
	config.mockBcache.EXPECT().IsDirty(ptrMatcher{fileNode.BlockPointer},
		p.Branch).AnyTimes().Return(true)
	config.mockBcache.EXPECT().IsDirty(
		ptrMatcher{fileBlock.IPtrs[0].BlockPointer},
		p.Branch).AnyTimes().Return(false)
	config.mockBcache.EXPECT().IsDirty(
		ptrMatcher{fileBlock.IPtrs[2].BlockPointer},
		p.Branch).Times(2).Return(false)
	config.mockBcache.EXPECT().IsDirty(
		ptrMatcher{fileBlock.IPtrs[3].BlockPointer},
		p.Branch).AnyTimes().Return(false)
	config.mockBcache.EXPECT().IsDirty(ptrMatcher{node.BlockPointer}, p.Branch).
		AnyTimes().Return(true)
	config.mockBcache.EXPECT().Get(ptrMatcher{node.BlockPointer}, p.Branch).
		AnyTimes().Return(rootBlock, nil)
	config.mockBcache.EXPECT().Get(ptrMatcher{fileNode.BlockPointer}, p.Branch).
		AnyTimes().Return(fileBlock, nil)
	config.mockBcache.EXPECT().Get(ptrMatcher{fileBlock.IPtrs[2].BlockPointer},
		p.Branch).Return(block3, nil)
>>>>>>> 9e654358
	expectGetTLFCryptKeyForEncryption(config, rmd)

	// the split is in the middle
	pad2 := 0
	pad3 := 14
	extraBytesFor3 := 2
	expectSyncDirtyBlock(config, fileBlock.IPtrs[1].BlockPointer, block2,
		int64(len(block2.Contents)-extraBytesFor3), pad2)
	// this causes block 3 to be updated
	var newBlock3 *FileBlock
	config.mockBcache.EXPECT().PutDirty(fileBlock.IPtrs[2].BlockPointer,
		p.Branch, gomock.Any()).
		Do(func(ptr BlockPointer, branch BranchName, block Block) {
		newBlock3 = block.(*FileBlock)
		// id3 syncs just fine
		config.mockBcache.EXPECT().IsDirty(ptrMatcher{ptr}, branch).
			AnyTimes().Return(true)
		expectSyncDirtyBlock(config, ptr, newBlock3, int64(0), pad3)
	}).Return(nil)

	// id4 is the final block, and the split causes a new block to be made
	pad4 := 9
	pad5 := 1
	c4 := expectSyncDirtyBlock(config, fileBlock.IPtrs[3].BlockPointer,
		block4, int64(3), pad4)
	var newID5 BlockID
	var newBlock5 *FileBlock
	id5 := BlockID{48}
	config.mockCrypto.EXPECT().MakeTemporaryBlockID().Return(id5, nil)
	config.mockBcache.EXPECT().PutDirty(ptrMatcher{BlockPointer{ID: id5}},
		p.Branch, gomock.Any()).
		Do(func(ptr BlockPointer, branch BranchName, block Block) {
		newID5 = ptr.ID
		newBlock5 = block.(*FileBlock)
		// id5 syncs just fine
		expectSyncDirtyBlock(config, ptr, newBlock5, int64(0), pad5)
		config.mockBcache.EXPECT().IsDirty(ptrMatcher{ptr}, branch).
			AnyTimes().Return(true)
	}).Return(nil)

	// The parent is dirtied too since the pointers changed
	config.mockBcache.EXPECT().PutDirty(fileNode.BlockPointer, p.Branch,
		gomock.Any()).AnyTimes().Return(nil)

	// sync block contents and their padding sizes
	refBytes := uint64((len(block2.Contents) + pad2) +
		(len(block3.Contents) + extraBytesFor3 + pad3) +
		(len(block4.Contents) + pad4) + pad5)
	unrefBytes := uint64(0) // no quota sizes on dirty blocks
	f := func(md *RootMetadata) {
		index := len(p.Path) - 1
		checkBlockChange(t, md.data.RefBlocks.Changes, p, index, 0,
			BlockID{id2[0] + 100})
		checkBlockChange(t, md.data.RefBlocks.Changes, p, index, 0,
			BlockID{id3[0] + 100})
		checkBlockChange(t, md.data.RefBlocks.Changes, p, index, 0,
			BlockID{id4[0] + 100})
		checkBlockChange(t, md.data.RefBlocks.Changes, p, index, 0,
			BlockID{newID5[0] + 100})
	}
	var newRmd *RootMetadata
	blocks := make([]*DirBlock, 2)
	expectedPath, _ :=
		expectSyncBlock(t, config, c4, userID, id, "", p, rmd, false, 0,
			refBytes, unrefBytes, f, &newRmd, blocks)

	newID2 := BlockID{id2[0] + 100}
	newID3 := BlockID{id3[0] + 100}
	newID4 := BlockID{id4[0] + 100}

	if newP, err := config.KBFSOps().Sync(p); err != nil {
		t.Errorf("Got unexpected error on sync: %v", err)
	} else if len(fileBlock.IPtrs) != 5 {
		t.Errorf("Wrong number of indirect pointers: %d", len(fileBlock.IPtrs))
	} else if fileBlock.IPtrs[0].ID != id1 {
		t.Errorf("Indirect pointer id1 wrong: %v", fileBlock.IPtrs[0].ID)
	} else if fileBlock.IPtrs[0].QuotaSize != 10 {
		t.Errorf("Indirect pointer quota size1 wrong: %d", fileBlock.IPtrs[0].QuotaSize)
	} else if fileBlock.IPtrs[0].Off != 0 {
		t.Errorf("Indirect pointer off1 wrong: %d", fileBlock.IPtrs[0].Off)
	} else if fileBlock.IPtrs[1].ID != newID2 {
		t.Errorf("Indirect pointer id2 wrong: %v", fileBlock.IPtrs[1].ID)
	} else if fileBlock.IPtrs[1].QuotaSize != 5 {
		t.Errorf("Indirect pointer quota size2 wrong: %d", fileBlock.IPtrs[1].QuotaSize)
	} else if fileBlock.IPtrs[1].Off != 5 {
		t.Errorf("Indirect pointer off2 wrong: %d", fileBlock.IPtrs[1].Off)
	} else if fileBlock.IPtrs[2].ID != newID3 {
		t.Errorf("Indirect pointer id3 wrong: %v", fileBlock.IPtrs[2].ID)
	} else if fileBlock.IPtrs[2].QuotaSize != 21 {
		t.Errorf("Indirect pointer quota size3 wrong: %d", fileBlock.IPtrs[2].QuotaSize)
	} else if fileBlock.IPtrs[2].Off != 8 {
		t.Errorf("Indirect pointer off3 wrong: %d", fileBlock.IPtrs[2].Off)
	} else if fileBlock.IPtrs[3].ID != newID4 {
		t.Errorf("Indirect pointer id4 wrong: %v", fileBlock.IPtrs[3].ID)
	} else if fileBlock.IPtrs[3].QuotaSize != 14 {
		t.Errorf("Indirect pointer quota size4 wrong: %d", fileBlock.IPtrs[3].QuotaSize)
	} else if fileBlock.IPtrs[3].Off != 15 {
		t.Errorf("Indirect pointer off4 wrong: %d", fileBlock.IPtrs[3].Off)
	} else if fileBlock.IPtrs[4].ID != (BlockID{newID5[0] + 100}) {
		t.Errorf("Indirect pointer id5 wrong: %v", fileBlock.IPtrs[4].ID)
	} else if fileBlock.IPtrs[4].QuotaSize != 1 {
		t.Errorf("Indirect pointer quota size5 wrong: %d", fileBlock.IPtrs[4].QuotaSize)
	} else if fileBlock.IPtrs[4].Off != 18 {
		t.Errorf("Indirect pointer off5 wrong: %d", fileBlock.IPtrs[4].Off)
	} else if !bytesEqual([]byte{10, 9, 8}, block2.Contents) {
		t.Errorf("Block 2 has the wrong data: %v", block2.Contents)
	} else if !bytesEqual(
		[]byte{7, 6, 15, 14, 13, 12, 11}, newBlock3.Contents) {
		t.Errorf("Block 3 has the wrong data: %v", newBlock3.Contents)
	} else if !bytesEqual([]byte{20, 19, 18}, block4.Contents) {
		t.Errorf("Block 4 has the wrong data: %v", block4.Contents)
	} else if !bytesEqual([]byte{17, 16}, newBlock5.Contents) {
		t.Errorf("Block 5 has the wrong data: %v", newBlock5.Contents)
	} else {
		checkNewPath(t, config, newP, expectedPath, newRmd, blocks,
			Exec, "", false)
	}
}

func TestSyncDirtyMultiBlocksCopyNextBlockSuccess(t *testing.T) {
	mockCtrl, config := kbfsOpsInit(t, true)
	defer kbfsTestShutdown(mockCtrl, config)

	userID, id, rmd := makeIDAndRMD(config)

	rootID := BlockID{42}
	fileID := BlockID{43}
	id1 := BlockID{44}
	id2 := BlockID{45}
	id3 := BlockID{46}
	id4 := BlockID{47}
	rootBlock := NewDirBlock().(*DirBlock)
	rootBlock.Children["a"] = DirEntry{
		BlockPointer: BlockPointer{ID: fileID}, Size: 20}
	fileBlock := NewFileBlock().(*FileBlock)
	fileBlock.IsInd = true
	fileBlock.IPtrs = []IndirectFilePtr{
		IndirectFilePtr{makeBP(id1, rmd, config, userID, 0), 0},
		IndirectFilePtr{makeBP(id2, rmd, config, userID, 10), 5},
		IndirectFilePtr{makeBP(id3, rmd, config, userID, 0), 10},
		IndirectFilePtr{makeBP(id4, rmd, config, userID, 15), 15},
	}
	block1 := NewFileBlock().(*FileBlock)
	block1.Contents = []byte{5, 4, 3, 2, 1}
	block2 := NewFileBlock().(*FileBlock)
	block2.Contents = []byte{10, 9, 8, 7, 6}
	block3 := NewFileBlock().(*FileBlock)
	block3.Contents = []byte{15, 14, 13, 12, 11}
	block4 := NewFileBlock().(*FileBlock)
	block4.Contents = []byte{20, 19, 18, 17, 16}
	node := PathNode{makeBP(rootID, rmd, config, userID, 0), ""}
	fileNode := PathNode{makeBP(fileID, rmd, config, userID, 0), "a"}
	p := Path{TopDir: id, Path: []PathNode{node, fileNode}}

	// fsync a, only block 2 is dirty
<<<<<<< HEAD
	config.mockBcache.EXPECT().IsDirty(fileID).AnyTimes().Return(true)
	config.mockBcache.EXPECT().IsDirty(rootID).AnyTimes().Return(true)
	config.mockBcache.EXPECT().Get(rootID).AnyTimes().Return(rootBlock, nil)
	config.mockBcache.EXPECT().Get(fileID).AnyTimes().Return(fileBlock, nil)
	config.mockBcache.EXPECT().Get(id2).Return(block2, nil)
	config.mockBcache.EXPECT().IsDirty(id2).AnyTimes().Return(false)
	config.mockBcache.EXPECT().Get(id4).Return(block4, nil)
	config.mockBcache.EXPECT().IsDirty(id4).Times(2).Return(false)
=======
	config.mockBcache.EXPECT().IsDirty(ptrMatcher{fileNode.BlockPointer},
		p.Branch).AnyTimes().Return(true)
	config.mockBcache.EXPECT().IsDirty(ptrMatcher{node.BlockPointer}, p.Branch).
		AnyTimes().Return(true)
	config.mockBcache.EXPECT().Get(ptrMatcher{node.BlockPointer}, p.Branch).
		AnyTimes().Return(rootBlock, nil)
	config.mockBcache.EXPECT().Get(ptrMatcher{fileNode.BlockPointer}, p.Branch).
		AnyTimes().Return(fileBlock, nil)
	config.mockBcache.EXPECT().Get(ptrMatcher{fileBlock.IPtrs[1].BlockPointer},
		p.Branch).Return(block2, nil)
	config.mockBcache.EXPECT().IsDirty(
		ptrMatcher{fileBlock.IPtrs[1].BlockPointer},
		p.Branch).AnyTimes().Return(false)
	config.mockBcache.EXPECT().Get(ptrMatcher{fileBlock.IPtrs[3].BlockPointer},
		p.Branch).Return(block4, nil)
	config.mockBcache.EXPECT().IsDirty(
		ptrMatcher{fileBlock.IPtrs[3].BlockPointer},
		p.Branch).Times(2).Return(false)
>>>>>>> 9e654358
	expectGetTLFCryptKeyForEncryption(config, rmd)

	// the split is in the middle
	pad1 := 14
	expectSyncDirtyBlock(config, fileBlock.IPtrs[0].BlockPointer,
		block1, int64(-1), pad1)
	// this causes block 2 to be copied from (copy whole block)
	config.mockBsplit.EXPECT().CopyUntilSplit(
		gomock.Any(), gomock.Any(), block2.Contents, int64(5)).
		Do(func(block *FileBlock, lb bool, data []byte, off int64) {
		block.Contents = append(block.Contents, data...)
	}).Return(int64(5))
	// now block 2 is empty, and should be deleted

	// block 3 is dirty too, just copy part of block 4
	pad3 := 10
	split4At := int64(3)
	pad4 := 15
	expectSyncDirtyBlock(config, fileBlock.IPtrs[2].BlockPointer, block3,
		int64(-1), pad3)
	config.mockBsplit.EXPECT().CopyUntilSplit(
		gomock.Any(), gomock.Any(), block4.Contents, int64(5)).
		Do(func(block *FileBlock, lb bool, data []byte, off int64) {
		block.Contents = append(block.Contents, data[:3]...)
	}).Return(split4At)
	var newBlock4 *FileBlock
	config.mockBcache.EXPECT().PutDirty(fileBlock.IPtrs[3].BlockPointer,
		p.Branch, gomock.Any()).
		Do(func(ptr BlockPointer, branch BranchName, block Block) {
		newBlock4 = block.(*FileBlock)
		// now block 4 is dirty, but it's the end of the line,
		// so nothing else to do
		expectSyncDirtyBlock(config, ptr, newBlock4, int64(-1), pad4)
		config.mockBcache.EXPECT().IsDirty(ptrMatcher{ptr}, branch).
			AnyTimes().Return(false)
	}).Return(nil)

	// The parent is dirtied too since the pointers changed
	config.mockBcache.EXPECT().PutDirty(fileNode.BlockPointer, p.Branch,
		gomock.Any()).AnyTimes().Return(nil)

	// sync block
	refBytes := uint64((len(block1.Contents) + pad1) +
		(len(block3.Contents) + pad3) +
		(len(block4.Contents) - int(split4At) + pad4))
	unrefBytes := uint64(10 + 15) // id2 and id4
	f := func(md *RootMetadata) {
		index := len(p.Path) - 1
		checkBlockChange(t, md.data.RefBlocks.Changes, p, index, 0,
			BlockID{id1[0] + 100})
		checkBlockChange(t, md.data.RefBlocks.Changes, p, index, 0,
			BlockID{id3[0] + 100})
		checkBlockChange(t, md.data.RefBlocks.Changes, p, index, 0,
			BlockID{id4[0] + 100})
		checkBlockChange(t, md.data.UnrefBlocks.Changes, p, index, 0, id2)
		checkBlockChange(t, md.data.UnrefBlocks.Changes, p, index, 0, id4)
	}
	var newRmd *RootMetadata
	blocks := make([]*DirBlock, 2)
	expectedPath, _ :=
		expectSyncBlock(t, config, nil, userID, id, "", p, rmd, false, 0,
			refBytes, unrefBytes, f, &newRmd, blocks)

	newID1 := BlockID{id1[0] + 100}
	newID3 := BlockID{id3[0] + 100}
	newID4 := BlockID{id4[0] + 100}

	if newP, err := config.KBFSOps().Sync(p); err != nil {
		t.Errorf("Got unexpected error on sync: %v", err)
	} else if len(fileBlock.IPtrs) != 3 {
		t.Errorf("Wrong number of indirect pointers: %d", len(fileBlock.IPtrs))
	} else if fileBlock.IPtrs[0].ID != newID1 {
		t.Errorf("Indirect pointer id1 wrong: %v", fileBlock.IPtrs[0].ID)
	} else if fileBlock.IPtrs[0].QuotaSize != 19 {
		t.Errorf("Indirect pointer quota size1 wrong: %d", fileBlock.IPtrs[0].QuotaSize)
	} else if fileBlock.IPtrs[0].Off != 0 {
		t.Errorf("Indirect pointer off1 wrong: %d", fileBlock.IPtrs[0].Off)
	} else if fileBlock.IPtrs[1].ID != newID3 {
		t.Errorf("Indirect pointer id3 wrong: %v", fileBlock.IPtrs[1].ID)
	} else if fileBlock.IPtrs[1].QuotaSize != 15 {
		t.Errorf("Indirect pointer quota size3 wrong: %d", fileBlock.IPtrs[1].QuotaSize)
	} else if fileBlock.IPtrs[1].Off != 10 {
		t.Errorf("Indirect pointer off3 wrong: %d", fileBlock.IPtrs[1].Off)
	} else if fileBlock.IPtrs[2].ID != newID4 {
		t.Errorf("Indirect pointer id4 wrong: %v", fileBlock.IPtrs[2].ID)
	} else if fileBlock.IPtrs[2].QuotaSize != 17 {
		t.Errorf("Indirect pointer quota size4 wrong: %d", fileBlock.IPtrs[2].QuotaSize)
	} else if fileBlock.IPtrs[2].Off != 18 {
		t.Errorf("Indirect pointer off4 wrong: %d", fileBlock.IPtrs[2].Off)
	} else if !bytesEqual([]byte{5, 4, 3, 2, 1, 10, 9, 8, 7, 6},
		block1.Contents) {
		t.Errorf("Block 1 has the wrong data: %v", block1.Contents)
	} else if !bytesEqual(
		[]byte{15, 14, 13, 12, 11, 20, 19, 18}, block3.Contents) {
		t.Errorf("Block 3 has the wrong data: %v", block3.Contents)
	} else if !bytesEqual([]byte{17, 16}, newBlock4.Contents) {
		t.Errorf("Block 4 has the wrong data: %v", newBlock4.Contents)
	} else {
		checkNewPath(t, config, newP, expectedPath, newRmd, blocks,
			Exec, "", false)
	}
}

func TestSyncDirtyWithBlockChangePointerSuccess(t *testing.T) {
	mockCtrl, config := kbfsOpsInit(t, true)
	defer kbfsTestShutdown(mockCtrl, config)

	userID, id, rmd := makeIDAndRMD(config)

	rootID := BlockID{42}
	aID := BlockID{43}
	rootBlock := NewDirBlock().(*DirBlock)
	rootBlock.Children["a"] = DirEntry{BlockPointer: BlockPointer{ID: aID}}
	aBlock := NewFileBlock().(*FileBlock)
	node := PathNode{makeBP(rootID, rmd, config, userID, 0), ""}
	aNode := PathNode{makeBP(aID, rmd, config, userID, 0), "a"}
	p := Path{TopDir: id, Path: []PathNode{node, aNode}}

	// fsync a
	config.mockBcache.EXPECT().IsDirty(ptrMatcher{aNode.BlockPointer},
		p.Branch).AnyTimes().Return(true)
	config.mockBcache.EXPECT().IsDirty(ptrMatcher{node.BlockPointer}, p.Branch).
		AnyTimes().Return(true)
	config.mockBcache.EXPECT().Get(ptrMatcher{node.BlockPointer}, p.Branch).
		AnyTimes().Return(rootBlock, nil)
	config.mockBcache.EXPECT().Get(ptrMatcher{aNode.BlockPointer}, p.Branch).
		AnyTimes().Return(aBlock, nil)

	// override the AnyTimes expect call done by default in expectSyncBlock()
	config.mockBsplit.EXPECT().ShouldEmbedBlockChanges(gomock.Any()).
		AnyTimes().Return(false)

	// sync block
	refBytes := uint64(1 + 1) // 2 ref/unref blocks of 1 byte each
	var newRmd *RootMetadata
	blocks := make([]*DirBlock, 2)
	expectedPath, lastCall := expectSyncBlock(t, config, nil, userID, id, "", p,
		rmd, false, 0, refBytes, 0, nil, &newRmd, blocks)

	// expected calls for ref block changes blocks
	refBlockID := BlockID{253}
	refPlainSize := 1
	refBuf := []byte{253}
	config.mockCrypto.EXPECT().MakeRandomBlockCryptKeyServerHalf().Return(BlockCryptKeyServerHalf{}, nil)
	config.mockCrypto.EXPECT().UnmaskBlockCryptKey(BlockCryptKeyServerHalf{}, TLFCryptKey{}).Return(BlockCryptKey{}, nil)
	lastCall = config.mockBops.EXPECT().Ready(gomock.Any(), BlockCryptKey{}).Return(
		refBlockID, refPlainSize, refBuf, nil).After(lastCall)
	config.mockBops.EXPECT().Put(refBlockID, id, gomock.Any(), refBuf,
		gomock.Any()).Return(nil)
	config.mockBcache.EXPECT().Put(refBlockID, gomock.Any()).Return(nil)

	unrefBlockID := BlockID{254}
	unrefPlainSize := 0
	unrefBuf := []byte{254}
	config.mockCrypto.EXPECT().MakeRandomBlockCryptKeyServerHalf().Return(BlockCryptKeyServerHalf{}, nil)
	config.mockCrypto.EXPECT().UnmaskBlockCryptKey(BlockCryptKeyServerHalf{}, TLFCryptKey{}).Return(BlockCryptKey{}, nil)
	lastCall = config.mockBops.EXPECT().Ready(gomock.Any(), BlockCryptKey{}).Return(
		unrefBlockID, unrefPlainSize, unrefBuf, nil).After(lastCall)
	config.mockBops.EXPECT().Put(unrefBlockID, id, gomock.Any(), unrefBuf,
		gomock.Any()).Return(nil)
	config.mockBcache.EXPECT().Put(unrefBlockID, gomock.Any()).
		Return(nil)

	if newP, err := config.KBFSOps().Sync(p); err != nil {
		t.Errorf("Got unexpected error on sync: %v", err)
	} else if newRmd.data.RefBlocks.Pointer.ID != refBlockID {
		t.Errorf("Got unexpected refBlocks pointer: %v vs %v",
			newRmd.data.RefBlocks.Pointer.ID, refBlockID)
	} else if newRmd.data.UnrefBlocks.Pointer.ID != unrefBlockID {
		t.Errorf("Got unexpected unrefBlocks pointer: %v vs %v",
			newRmd.data.UnrefBlocks.Pointer.ID, unrefBlockID)
	} else {
		checkNewPath(t, config, newP, expectedPath, newRmd, blocks,
			Exec, "", false)
	}
}<|MERGE_RESOLUTION|>--- conflicted
+++ resolved
@@ -208,8 +208,6 @@
 	return fmt.Sprintf("Matches RMD %v", m.rmd)
 }
 
-<<<<<<< HEAD
-=======
 // ptrMatcher implements the gomock.Matcher interface to compare
 // BlockPointer objects. We don't care about some of the fields in a
 // pointer for the purposes of these tests.
@@ -231,7 +229,6 @@
 	return fmt.Sprintf("Matches BlockPointer %v", p.ptr)
 }
 
->>>>>>> 9e654358
 func expectGetTLFCryptKeyForEncryption(config *ConfigMock, rmd *RootMetadata) {
 	config.mockKeyman.EXPECT().GetTLFCryptKeyForEncryption(
 		rmdMatcher{rmd}).Return(TLFCryptKey{}, nil)
@@ -376,8 +373,6 @@
 		t.Errorf("Got bad MD MTime back: %d", de.Mtime)
 	} else if de.Ctime != 2 {
 		t.Errorf("Got bad MD CTime back: %d", de.Ctime)
-<<<<<<< HEAD
-=======
 	}
 }
 
@@ -390,7 +385,6 @@
 		Writer:    u,
 		QuotaSize: quotaSize,
 		// refnonces not needed for tests until dedup is implemented
->>>>>>> 9e654358
 	}
 }
 
@@ -423,15 +417,9 @@
 
 	rootID := BlockID{42}
 	dirBlock := NewDirBlock().(*DirBlock)
-<<<<<<< HEAD
-	blockPtr := BlockPointer{rootID, rmd.LatestKeyGeneration(), config.DataVersion(), u, 0}
-	node := PathNode{blockPtr, ""}
-	p := Path{id, []PathNode{node}}
-=======
 	blockPtr := makeBP(rootID, rmd, config, u, 0)
 	node := PathNode{blockPtr, ""}
 	p := Path{TopDir: id, Path: []PathNode{node}}
->>>>>>> 9e654358
 
 	// cache miss means fetching metadata and getting read key
 	err := &NoSuchBlockError{rootID}
@@ -485,24 +473,14 @@
 
 	rootID := BlockID{42}
 	dirBlock := NewDirBlock().(*DirBlock)
-<<<<<<< HEAD
-	blockPtr := BlockPointer{rootID, rmd.LatestKeyGeneration(), config.DataVersion(), u, 0}
-	node := PathNode{blockPtr, ""}
-	p := Path{id, []PathNode{node}}
-=======
 	blockPtr := makeBP(rootID, rmd, config, u, 0)
 	node := PathNode{blockPtr, ""}
 	p := Path{TopDir: id, Path: []PathNode{node}}
->>>>>>> 9e654358
 
 	// cache miss means fetching metadata and getting read key, then
 	// fail block fetch
 	err := &NoSuchBlockError{rootID}
-<<<<<<< HEAD
-	config.mockBcache.EXPECT().Get(rootID).Return(nil, err)
-=======
 	config.mockBcache.EXPECT().Get(blockPtr, p.Branch).Return(nil, err)
->>>>>>> 9e654358
 	expectGetTLFCryptKeyForBlockDecryption(config, rmd, blockPtr)
 	expectBlock(config, rootID, dirBlock, err)
 
@@ -1699,16 +1677,6 @@
 	fileID := BlockID{43}
 	fileBlock := NewFileBlock().(*FileBlock)
 	fileBlock.Contents = []byte{1, 2, 3, 4, 5, 6, 7, 8, 9, 10}
-<<<<<<< HEAD
-	node := PathNode{BlockPointer{rootID, rmd.LatestKeyGeneration(), config.DataVersion(), u, 0}, ""}
-	fileBlockPtr := BlockPointer{fileID, rmd.LatestKeyGeneration(), config.DataVersion(), u, 15}
-	fileNode := PathNode{fileBlockPtr, "f"}
-	p := Path{id, []PathNode{node, fileNode}}
-
-	// cache miss means fetching metadata and getting read key
-	err := &NoSuchBlockError{rootID}
-	config.mockBcache.EXPECT().Get(fileID).Return(nil, err)
-=======
 	node := PathNode{makeBP(rootID, rmd, config, u, 0), ""}
 	fileBlockPtr := makeBP(fileID, rmd, config, u, 15)
 	fileNode := PathNode{fileBlockPtr, "f"}
@@ -1718,7 +1686,6 @@
 	err := &NoSuchBlockError{rootID}
 	config.mockBcache.EXPECT().Get(ptrMatcher{fileNode.BlockPointer}, p.Branch).
 		Return(nil, err)
->>>>>>> 9e654358
 	expectGetTLFCryptKeyForBlockDecryption(config, rmd, fileBlockPtr)
 	expectBlock(config, fileID, fileBlock, nil)
 	config.mockBcache.EXPECT().Put(fileID, gomock.Any()).Return(nil)
@@ -1744,16 +1711,6 @@
 	fileID := BlockID{43}
 	fileBlock := NewFileBlock().(*FileBlock)
 	fileBlock.Contents = []byte{1, 2, 3, 4, 5, 6, 7, 8, 9, 10}
-<<<<<<< HEAD
-	node := PathNode{BlockPointer{rootID, rmd.LatestKeyGeneration(), config.DataVersion(), u, 0}, ""}
-	fileBlockPtr := BlockPointer{fileID, rmd.LatestKeyGeneration(), config.DataVersion(), u, 0}
-	fileNode := PathNode{fileBlockPtr, "f"}
-	p := Path{id, []PathNode{node, fileNode}}
-
-	// cache miss means fetching metadata and getting read key
-	err := &NoSuchBlockError{rootID}
-	config.mockBcache.EXPECT().Get(fileID).Return(nil, err)
-=======
 	node := PathNode{makeBP(rootID, rmd, config, u, 0), ""}
 	fileBlockPtr := makeBP(fileID, rmd, config, u, 0)
 	fileNode := PathNode{fileBlockPtr, "f"}
@@ -1763,7 +1720,6 @@
 	err := &NoSuchBlockError{rootID}
 	config.mockBcache.EXPECT().Get(ptrMatcher{fileNode.BlockPointer}, p.Branch).
 		Return(nil, err)
->>>>>>> 9e654358
 	expectGetTLFCryptKeyForBlockDecryption(config, rmd, fileBlockPtr)
 	expectBlock(config, fileID, fileBlock, err)
 
@@ -2805,16 +2761,6 @@
 	p := Path{TopDir: id, Path: []PathNode{node, fileNode}}
 
 	// fsync a, only block 2 is dirty
-<<<<<<< HEAD
-	config.mockBcache.EXPECT().IsDirty(fileID).AnyTimes().Return(true)
-	config.mockBcache.EXPECT().IsDirty(id1).AnyTimes().Return(false)
-	config.mockBcache.EXPECT().IsDirty(id3).Times(2).Return(false)
-	config.mockBcache.EXPECT().IsDirty(id4).AnyTimes().Return(false)
-	config.mockBcache.EXPECT().IsDirty(rootID).AnyTimes().Return(true)
-	config.mockBcache.EXPECT().Get(rootID).AnyTimes().Return(rootBlock, nil)
-	config.mockBcache.EXPECT().Get(fileID).AnyTimes().Return(fileBlock, nil)
-	config.mockBcache.EXPECT().Get(id3).Return(block3, nil)
-=======
 	config.mockBcache.EXPECT().IsDirty(ptrMatcher{fileNode.BlockPointer},
 		p.Branch).AnyTimes().Return(true)
 	config.mockBcache.EXPECT().IsDirty(
@@ -2834,7 +2780,6 @@
 		AnyTimes().Return(fileBlock, nil)
 	config.mockBcache.EXPECT().Get(ptrMatcher{fileBlock.IPtrs[2].BlockPointer},
 		p.Branch).Return(block3, nil)
->>>>>>> 9e654358
 	expectGetTLFCryptKeyForEncryption(config, rmd)
 
 	// the split is in the middle
@@ -2990,16 +2935,6 @@
 	p := Path{TopDir: id, Path: []PathNode{node, fileNode}}
 
 	// fsync a, only block 2 is dirty
-<<<<<<< HEAD
-	config.mockBcache.EXPECT().IsDirty(fileID).AnyTimes().Return(true)
-	config.mockBcache.EXPECT().IsDirty(rootID).AnyTimes().Return(true)
-	config.mockBcache.EXPECT().Get(rootID).AnyTimes().Return(rootBlock, nil)
-	config.mockBcache.EXPECT().Get(fileID).AnyTimes().Return(fileBlock, nil)
-	config.mockBcache.EXPECT().Get(id2).Return(block2, nil)
-	config.mockBcache.EXPECT().IsDirty(id2).AnyTimes().Return(false)
-	config.mockBcache.EXPECT().Get(id4).Return(block4, nil)
-	config.mockBcache.EXPECT().IsDirty(id4).Times(2).Return(false)
-=======
 	config.mockBcache.EXPECT().IsDirty(ptrMatcher{fileNode.BlockPointer},
 		p.Branch).AnyTimes().Return(true)
 	config.mockBcache.EXPECT().IsDirty(ptrMatcher{node.BlockPointer}, p.Branch).
@@ -3018,7 +2953,6 @@
 	config.mockBcache.EXPECT().IsDirty(
 		ptrMatcher{fileBlock.IPtrs[3].BlockPointer},
 		p.Branch).Times(2).Return(false)
->>>>>>> 9e654358
 	expectGetTLFCryptKeyForEncryption(config, rmd)
 
 	// the split is in the middle
